--- conflicted
+++ resolved
@@ -1284,13 +1284,13 @@
         cvar_alpha=params["cvar_alpha"],
         vf_coef=params["vf_coef"],
         cvar_weight=params["cvar_weight"],
-<<<<<<< HEAD
+
         bc_warmup_steps=params["bc_warmup_steps"],
         bc_decay_steps=params["bc_decay_steps"],
         bc_final_coef=params["bc_final_coef"],
-=======
+
         cvar_cap=params["cvar_cap"],
->>>>>>> e855a49d
+
         
         learning_rate=params["learning_rate"],
         n_steps=params["n_steps"],
