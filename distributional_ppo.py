# Имя файла: distributional_ppo.py
# ИЗМЕНЕНИЯ (ФАЗА 5 - Векторизация CVaR):
# 1. Функция `calculate_cvar` полностью переписана с использованием
#    векторизованных операций PyTorch.
# 2. Удален неэффективный цикл `for` по элементам батча, что значительно
#    ускоряет вычисления и снижает нагрузку на CPU.
# 3. Логика вычислений и результат функции остались прежними, изменился
#    только способ их получения (без циклов).

import math
import torch
import numpy as np
from sb3_contrib import RecurrentPPO
from sb3_contrib.common.recurrent.policies import RecurrentActorCriticPolicy
from stable_baselines3.common.utils import explained_variance
from stable_baselines3.common.vec_env import VecEnv
from stable_baselines3.common.vec_env.vec_normalize import VecNormalize
try:
    from stable_baselines3.common.vec_env.vec_normalize import unwrap_vec_normalize as _sb3_unwrap
except Exception:
    _sb3_unwrap = None


def unwrap_vec_normalize(env):
    """Backcompat для SB3>=2.x: пройти обёртки и найти VecNormalize."""

    if _sb3_unwrap is not None:
        return _sb3_unwrap(env)
    try:
        from stable_baselines3.common.vec_env.base_vec_env import VecEnvWrapper
    except Exception:
        return None
    e = env
    while isinstance(e, VecEnvWrapper):
        if isinstance(e, VecNormalize):
            return e
        e = getattr(e, "venv", None)
    return None

import torch.nn.functional as F
from typing import Any, Dict, Optional, Type, Union

torch.set_float32_matmul_precision("high")


import time
from stable_baselines3.common.callbacks import BaseCallback
import gymnasium as gym
from stable_baselines3.common.buffers import RolloutBuffer
from stable_baselines3.common.type_aliases import GymEnv, MaybeCallback, RolloutReturn

def safe_explained_variance(y_true: np.ndarray, y_pred: np.ndarray) -> np.ndarray:
    y_true = y_true.astype(np.float64)
    y_pred = y_pred.astype(np.float64)
    var_y = np.var(y_true)
    return np.nan if var_y == 0 else 1 - np.var(y_true - y_pred) / var_y

# --- Векторизованная версия функции CVaR (без изменений) ---
def calculate_cvar(probs: torch.Tensor, atoms: torch.Tensor, alpha: float) -> torch.Tensor:
    """
    Вычисляет Conditional Value at Risk (CVaR) для заданного распределения.
    Эта версия векторизована для эффективной работы с батчами.
    """
    batch_size, num_atoms = probs.shape
    device = probs.device

    sorted_atoms, sort_indices = torch.sort(atoms)
    sorted_probs = probs.gather(1, sort_indices.unsqueeze(0).expand_as(probs))
    cumulative_probs = torch.cumsum(sorted_probs, dim=1)

    alpha_tensor = torch.full((batch_size, 1), fill_value=alpha, dtype=torch.float32, device=device)
    var_indices = torch.searchsorted(cumulative_probs.detach(), alpha_tensor).clamp(max=num_atoms - 1)

    atom_indices_j = torch.arange(num_atoms, device=device).view(1, -1)
    tail_mask = atom_indices_j < var_indices

    per_atom_expectation = sorted_probs * sorted_atoms.view(1, -1).detach()
    tail_expectation = torch.sum(per_atom_expectation * tail_mask, dim=1)

    tail_mass_indices = (var_indices - 1).clamp(min=0)
    tail_mass = cumulative_probs.gather(1, tail_mass_indices).squeeze(1)
    tail_mass[var_indices.squeeze(1) == 0] = 0.0

    weight_on_var = alpha - tail_mass
    var_atom_values = sorted_atoms[var_indices.squeeze(1)].detach()
    expectation_on_var = weight_on_var * var_atom_values

    cvar = (tail_expectation + expectation_on_var) / (alpha + 1e-8)

    return cvar


<<<<<<< HEAD
class DistributionalPPO(RecurrentPPO):
    """
    Дистрибутивный вариант RecurrentPPO без использования смешанной точности.
    """
    def __init__(
        self,
        policy: Union[str, Type[RecurrentActorCriticPolicy]],
        env: Union[VecEnv, str],
        cql_alpha: float = 1.0,
        cql_beta: float = 5.0,
        cvar_alpha: float = 0.05,
        cvar_weight: float = 0.5,
        v_range_ema_alpha: float = 0.01,
        bc_warmup_steps: int = 0,
        bc_decay_steps: int = 0,
        bc_final_coef: Optional[float] = None,
        use_torch_compile: bool = False,
        **kwargs: Any,
    ):
        self._last_lstm_states = None
        super().__init__(policy=policy, env=env, **kwargs)

        self.cql_alpha = cql_alpha
        self.cql_beta = cql_beta
        self.cvar_alpha = cvar_alpha
        self.cvar_weight = cvar_weight
        self.v_range_ema_alpha = v_range_ema_alpha
        self.running_v_min = 0.0
        self.running_v_max = 0.0
        self.v_range_initialized = False

        self.bc_warmup_steps = max(0, int(bc_warmup_steps))
        self.bc_decay_steps = max(0, int(bc_decay_steps))
        self.bc_initial_coef = float(cql_alpha)
        if bc_final_coef is None:
            self.bc_final_coef = 0.0
        else:
            self.bc_final_coef = float(bc_final_coef)
        self._current_bc_coef = float(self.bc_initial_coef)

        self.lr_scheduler = None
=======
class DistributionalPPO(RecurrentPPO):
    """
    Дистрибутивный вариант RecurrentPPO без использования смешанной точности.
    """
    def __init__(
        self,
        policy: Union[str, Type[RecurrentActorCriticPolicy]],
        env: Union[VecEnv, str],
        cql_alpha: float = 1.0,
        cql_beta: float = 5.0,
        cvar_alpha: float = 0.05,
        cvar_weight: float = 0.5,
        cvar_cap: Optional[float] = None,
        v_range_ema_alpha: float = 0.01,
        use_torch_compile: bool = False,
        **kwargs: Any,
    ):
        self._last_lstm_states = None
        super().__init__(policy=policy, env=env, **kwargs)

        self.cql_alpha = cql_alpha
        self.cql_beta = cql_beta
        self.cvar_alpha = cvar_alpha
        self.cvar_weight = cvar_weight
        if cvar_cap is not None and cvar_cap <= 0:
            raise ValueError("'cvar_cap' must be positive when provided")
        self.cvar_cap = cvar_cap
        self.v_range_ema_alpha = v_range_ema_alpha
        self.running_v_min = 0.0
        self.running_v_max = 0.0
        self.v_range_initialized = False

        self.lr_scheduler = None
>>>>>>> e855a49d
        
        if use_torch_compile and self.device.type == "cuda":
            print("--> Compiling the policy with torch.compile...")
            # Оптимизатор уже создан и ссылается на параметры,
            # torch.compile будет работать с ними.
            self.policy = torch.compile(self.policy, mode="reduce-overhead")
            print("--> Policy compilation complete.")
        cap_repr = f"{self.cvar_cap:.3f}" if self.cvar_cap is not None else "∞"
        print(
            f"--> CVaR-in-loss settings: (alpha={self.cvar_alpha:.2f}, weight={self.cvar_weight:.2f}, cap={cap_repr})."
        )

        if hasattr(self.policy, "optimizer_scheduler") and self.policy.optimizer_scheduler is not None:
            self.lr_scheduler = self.policy.optimizer_scheduler
    
    def parameters(self, recurse: bool = True):
        """Позволяет обращаться к параметрам агента как к nn.Module."""
        return self.policy.parameters(recurse)

    def _update_bc_coef(self) -> float:
        """Возвращает текущий коэффициент при BC-части policy loss."""
        if self.bc_decay_steps <= 0:
            self._current_bc_coef = self.bc_initial_coef
            return self._current_bc_coef

        timesteps_after_warmup = max(0, self.num_timesteps - self.bc_warmup_steps)
        if timesteps_after_warmup <= 0:
            self._current_bc_coef = self.bc_initial_coef
            return self._current_bc_coef

        decay_progress = min(1.0, timesteps_after_warmup / max(1, self.bc_decay_steps))
        self._current_bc_coef = self.bc_initial_coef + (
            self.bc_final_coef - self.bc_initial_coef
        ) * decay_progress
        return self._current_bc_coef

    def collect_rollouts(
        self,
        env: VecEnv,
        callback: BaseCallback,
        rollout_buffer: RolloutBuffer,
        n_rollout_steps: int,
    ) -> bool:
        """
        Собирает траектории. Эта версия адаптирована для дистрибутивного RL.
        """
        assert self._last_obs is not None, "No previous observation was provided"
        if self._last_lstm_states is None:
            # self.policy.recurrent_initial_state создается в RecurrentActorCriticPolicy
            # и является кортежем из двух тензоров (для pi и vf)
            initial_state = self.policy.recurrent_initial_state
            # Перемещаем начальное состояние на правильное устройство
            self._last_lstm_states = (initial_state[0].to(self.device), initial_state[1].to(self.device))


        self.policy.set_training_mode(False)

        vec_normalize_env: Optional[VecNormalize] = None
        for candidate_env in (env, getattr(self, "env", None)):
            if candidate_env is None:
                continue
            if isinstance(candidate_env, VecNormalize):
                vec_normalize_env = candidate_env
            else:
                try:
                    vec_normalize_env = unwrap_vec_normalize(candidate_env)
                except ValueError:
                    vec_normalize_env = None
            if vec_normalize_env is not None:
                break

        if vec_normalize_env is not None and getattr(vec_normalize_env, "norm_reward", False):
            raise AssertionError("VecNormalize reward normalization must be disabled to recover raw ΔPnL.")

        n_steps = 0
        rollout_buffer.reset()
        callback.on_rollout_start()

        while n_steps < n_rollout_steps:
            with torch.no_grad():
                obs_tensor = self.policy.obs_to_tensor(self._last_obs)[0]
                episode_starts = torch.as_tensor(self._last_episode_starts, dtype=torch.float32).to(self.device)

                actions, _, log_probs, self._last_lstm_states = self.policy.forward(
                    obs_tensor, self._last_lstm_states, episode_starts
                )

                value_logits = self.policy.last_value_logits

            if value_logits is None:
                raise RuntimeError("Policy did not cache value logits during forward pass")

            probs = torch.softmax(value_logits, dim=1)
            scalar_values = (probs * self.policy.atoms).sum(dim=1, keepdim=True).detach()
            actions = actions.cpu().numpy()

            clipped_actions = actions
            if isinstance(self.action_space, gym.spaces.Box):
                clipped_actions = np.clip(actions, self.action_space.low, self.action_space.high)

            new_obs, rewards, dones, infos = env.step(clipped_actions)
            normalized_rewards = rewards
            raw_rewards = rewards
            if vec_normalize_env is not None and hasattr(vec_normalize_env, "get_original_reward"):
                raw_rewards = vec_normalize_env.get_original_reward()
            raw_rewards = np.asarray(raw_rewards)
            rewards = raw_rewards
            if raw_rewards.size > 0:
                self.logger.record("rollout/raw_reward_mean", float(np.mean(raw_rewards)))

            self.num_timesteps += env.num_envs

            callback.update_locals(locals())
            if callback.on_step() is False:
                return False

            self._update_info_buffer(infos)
            n_steps += 1

            if isinstance(self.action_space, gym.spaces.Discrete):
                actions = actions.reshape(-1, 1)

            

            rollout_buffer.add(
                self._last_obs,
                actions,
                rewards,
                self._last_episode_starts,
                scalar_values.squeeze(-1),
                log_probs,
                lstm_states=self._last_lstm_states,
            )

            self._last_obs = new_obs
            self._last_episode_starts = dones

        with torch.no_grad():
            obs_tensor = self.policy.obs_to_tensor(new_obs)[0]
            episode_starts = torch.as_tensor(dones, dtype=torch.float32).to(self.device)
            _, _, _, _ = self.policy.forward(obs_tensor, self._last_lstm_states, episode_starts)

            last_value_logits = self.policy.last_value_logits
            if last_value_logits is None:
                raise RuntimeError("Policy did not cache value logits during terminal forward pass")

            last_probs = torch.softmax(last_value_logits, dim=1)
            last_scalar_values = (last_probs * self.policy.atoms).sum(dim=1)

        rollout_buffer.compute_returns_and_advantage(last_values=last_scalar_values, dones=dones)
        callback.on_rollout_end()
        return True



    def train(self) -> None:
        """
        Обновляет параметры политики стандартными градиентными шагами.
        """
        self.policy.set_training_mode(True)
        self._update_learning_rate(self.policy.optimizer)
        clip_range = self.clip_range(self._current_progress_remaining)

        policy_clip_limit = getattr(self.policy, "value_clip_limit", None)
        if policy_clip_limit is None:
            with torch.no_grad():
                clip_limit = float(torch.max(torch.abs(self.policy.atoms)).item())
        else:
            clip_limit = float(policy_clip_limit)
        if not math.isfinite(clip_limit) or clip_limit <= 0.0:
            raise RuntimeError(f"Invalid value clip limit computed for critic loss: {clip_limit}")
 
        with torch.no_grad():
            # Вычисляем мин/макс по ВСЕМУ буферу роллаута
            v_min = self.rollout_buffer.returns.min().item()
            v_max = self.rollout_buffer.returns.max().item()
            v_min = max(v_min, -clip_limit)
            v_max = min(v_max, clip_limit)
            if v_max <= v_min:
                v_min, v_max = -clip_limit, clip_limit
            # Сразу обновляем атомы в политике
            self.policy.update_atoms(v_min, v_max)

        # Логируем эти границы
        self.logger.record("train/v_min", v_min)
        self.logger.record("train/v_max", v_max)
        self.logger.record("train/value_clip_limit", clip_limit)

        last_clamped_returns: Optional[torch.Tensor] = None
        for epoch in range(self.n_epochs):
            approx_kl_divs = []
            for rollout_data in self.rollout_buffer.get(self.batch_size):
                
                

                
                values, log_prob, entropy = self.policy.evaluate_actions(
                    rollout_data.observations,
                    rollout_data.actions,
                    rollout_data.lstm_states,
                    rollout_data.episode_starts,
                )

                # --- РАСЧЕТ ПОЛИТИЧЕСКОЙ ПОТЕРИ (POLICY LOSS) ---
                advantages = rollout_data.advantages
                if self.normalize_advantage:
                    advantages = (advantages - advantages.mean()) / (advantages.std() + 1e-8)

                ratio = torch.exp(log_prob - rollout_data.old_log_prob)
                policy_loss_1 = advantages * ratio
                policy_loss_2 = advantages * torch.clamp(ratio, 1 - clip_range, 1 + clip_range)
                policy_loss_ppo = -torch.min(policy_loss_1, policy_loss_2).mean()

                with torch.no_grad():
                    weights = torch.exp(advantages / self.cql_beta)
                    weights = torch.clamp(weights, max=100.0).detach()
                policy_loss_bc = (-log_prob * weights).mean()

                policy_loss = policy_loss_ppo + self.cql_alpha * policy_loss_bc

                # --- РАСЧЕТ ПОТЕРИ ЭНТРОПИИ ---
                if entropy is None:
                    entropy_loss = -torch.mean(-log_prob)
                else:
                    entropy_loss = -torch.mean(entropy)

                # --- РАСЧЕТ КРИТИЧЕСКОЙ ПОТЕРИ (CRITIC LOSS) В ПОЛНОЙ ТОЧНОСТИ ---
                value_logits = self.policy.last_value_logits
                if value_logits is None:
                    raise RuntimeError("Policy did not cache value logits during training forward pass")

                value_logits_fp32 = value_logits.float()
                with torch.no_grad():
                    target_returns = rollout_data.returns
                    clamped_targets = target_returns.clamp(-clip_limit, clip_limit)

                pred_probs_fp32 = torch.clamp(F.softmax(value_logits_fp32, dim=1), min=1e-8, max=1.0)
                predicted_values = (pred_probs_fp32 * self.policy.atoms).sum(dim=1, keepdim=True)
                critic_loss = F.smooth_l1_loss(predicted_values, clamped_targets)
                last_clamped_returns = clamped_targets

                # --- РАСЧЕТ ПОТЕРИ CVaR (ПОЛНАЯ ТОЧНОСТЬ ДЛЯ РАСПРЕДЕЛЕНИЙ) ---
                predicted_cvar = calculate_cvar(pred_probs_fp32, self.policy.atoms, self.cvar_alpha)
                cvar_loss = -predicted_cvar.mean()

                # --- ИТОГОВАЯ ФУНКЦИЯ ПОТЕРЬ ---
                loss = (
                    policy_loss.float()
                    + self.ent_coef * entropy_loss.float()
                    + self.vf_coef * critic_loss
                    + self.cvar_weight * cvar_loss
                )

                self.policy.optimizer.zero_grad(set_to_none=True)

                loss.backward()
                torch.nn.utils.clip_grad_norm_(self.policy.parameters(), self.max_grad_norm)
                self.policy.optimizer.step()
                if self.lr_scheduler is not None:
                    self.lr_scheduler.step()

    def train(self) -> None:
        """
        Обновляет параметры политики стандартными градиентными шагами.
        """
        self.policy.set_training_mode(True)
        self._update_learning_rate(self.policy.optimizer)
        clip_range = self.clip_range(self._current_progress_remaining)
 
        normalized_atoms: Optional[torch.Tensor] = None
        returns_mean_value: float = 0.0
        returns_std_value: float = 1.0

        with torch.no_grad():
            # Вычисляем мин/макс по ВСЕМУ буферу роллаута
            v_min = self.rollout_buffer.returns.min().item()
            v_max = self.rollout_buffer.returns.max().item()
            # Сразу обновляем атомы в политике
            self.policy.update_atoms(v_min, v_max)

            # Находим эпизодные returns (по состояниям начала эпизода) и нормализуем их
            returns_tensor = torch.as_tensor(
                self.rollout_buffer.returns, device=self.device, dtype=torch.float32
            ).flatten()
            episode_start_mask = torch.as_tensor(
                self.rollout_buffer.episode_starts, device=self.device, dtype=torch.bool
            ).flatten()

            episode_returns = returns_tensor[episode_start_mask]
            if episode_returns.numel() == 0:
                # В редких случаях батч может не содержать начала эпизодов — используем все returns
                episode_returns = returns_tensor

            returns_mean = episode_returns.mean()
            returns_std = episode_returns.std(unbiased=False)

            if not torch.isfinite(returns_std) or returns_std < 1e-6:
                returns_std = torch.tensor(1.0, device=self.device)

            returns_mean = returns_mean.to(torch.float32)
            returns_std = returns_std.to(torch.float32)

            normalized_atoms = ((self.policy.atoms.to(self.device) - returns_mean) / returns_std).to(
                torch.float32
            )

            returns_mean_value = returns_mean.item()
            returns_std_value = returns_std.item()

        # Логируем эти границы
<<<<<<< HEAD
        self.logger.record("train/v_min", v_min)
        self.logger.record("train/v_max", v_max)

        bc_coef = self._update_bc_coef()
        self.logger.record("train/policy_bc_coef", bc_coef)

        for epoch in range(self.n_epochs):
            approx_kl_divs = []
            for rollout_data in self.rollout_buffer.get(self.batch_size):
                
                

                
                values, log_prob, entropy = self.policy.evaluate_actions(
                    rollout_data.observations,
                    rollout_data.actions,
                    rollout_data.lstm_states,
                    rollout_data.episode_starts,
                )

                # --- РАСЧЕТ ПОЛИТИЧЕСКОЙ ПОТЕРИ (POLICY LOSS) ---
                advantages = rollout_data.advantages
                if self.normalize_advantage:
                    advantages = (advantages - advantages.mean()) / (advantages.std() + 1e-8)

                ratio = torch.exp(log_prob - rollout_data.old_log_prob)
                policy_loss_1 = advantages * ratio
                policy_loss_2 = advantages * torch.clamp(ratio, 1 - clip_range, 1 + clip_range)
                policy_loss_ppo = -torch.min(policy_loss_1, policy_loss_2).mean()

                with torch.no_grad():
                    weights = torch.exp(advantages / self.cql_beta)
                    weights = torch.clamp(weights, max=100.0).detach()
                policy_loss_bc = (-log_prob * weights).mean()
                policy_loss_bc_weighted = policy_loss_bc * bc_coef

                policy_loss = policy_loss_ppo + policy_loss_bc_weighted

                # --- РАСЧЕТ ПОТЕРИ ЭНТРОПИИ ---
                if entropy is None:
                    entropy_loss = -torch.mean(-log_prob)
                else:
                    entropy_loss = -torch.mean(entropy)

                # --- РАСЧЕТ КРИТИЧЕСКОЙ ПОТЕРИ (CRITIC LOSS) В ПОЛНОЙ ТОЧНОСТИ ---
                value_logits = self.policy.last_value_logits
                if value_logits is None:
                    raise RuntimeError("Policy did not cache value logits during training forward pass")

                value_logits_fp32 = value_logits.float()
                with torch.no_grad():
                    target_returns = rollout_data.returns
                    delta_z = (self.policy.v_max - self.policy.v_min) / (self.policy.num_atoms - 1)
                    clamped_targets = target_returns.clamp(self.policy.v_min, self.policy.v_max)
                    b = (clamped_targets - self.policy.v_min) / (delta_z + 1e-8)
                    lower_bound = b.floor().long()
                    upper_bound = b.ceil().long()

                    lower_bound[(upper_bound > 0) & (lower_bound == upper_bound)] -= 1
                    upper_bound[(lower_bound < (self.policy.num_atoms - 1)) & (lower_bound == upper_bound)] += 1

                    lower_bound = lower_bound.clamp(min=0, max=self.policy.num_atoms - 1)
                    upper_bound = upper_bound.clamp(min=0, max=self.policy.num_atoms - 1)
                    target_distribution = torch.zeros_like(value_logits_fp32)
                    upper_prob = (b - lower_bound.float())
                    lower_prob = (upper_bound.float() - b)
                    upper_prob = upper_prob.to(target_distribution.dtype)
                    lower_prob = lower_prob.to(target_distribution.dtype)
                    target_distribution.scatter_add_(1, lower_bound.unsqueeze(1), lower_prob.unsqueeze(1))
                    target_distribution.scatter_add_(1, upper_bound.unsqueeze(1), upper_prob.unsqueeze(1))

                pred_probs_fp32 = torch.clamp(F.softmax(value_logits_fp32, dim=1), min=1e-8, max=1.0)
                log_predictions = torch.log(pred_probs_fp32)
                critic_loss = -(target_distribution * log_predictions).sum(dim=1).mean()

                # --- РАСЧЕТ ПОТЕРИ CVaR (ПОЛНАЯ ТОЧНОСТЬ ДЛЯ РАСПРЕДЕЛЕНИЙ) ---
                predicted_cvar = calculate_cvar(pred_probs_fp32, self.policy.atoms, self.cvar_alpha)
                cvar_loss = -predicted_cvar.mean()

                # --- ИТОГОВАЯ ФУНКЦИЯ ПОТЕРЬ ---
                loss = (
                    policy_loss.float()
                    + self.ent_coef * entropy_loss.float()
                    + self.vf_coef * critic_loss
                    + self.cvar_weight * cvar_loss
                )

                self.policy.optimizer.zero_grad(set_to_none=True)

                loss.backward()
                torch.nn.utils.clip_grad_norm_(self.policy.parameters(), self.max_grad_norm)
                self.policy.optimizer.step()
                if self.lr_scheduler is not None:
                    self.lr_scheduler.step()
=======
        self.logger.record("train/v_min", v_min)
        self.logger.record("train/v_max", v_max)
        self.logger.record("train/episode_return_mean", returns_mean_value)
        self.logger.record("train/episode_return_std", returns_std_value)

        cvar_term = torch.tensor(0.0, device=self.device)

        for epoch in range(self.n_epochs):
            approx_kl_divs = []
            for rollout_data in self.rollout_buffer.get(self.batch_size):
                
                

                
                values, log_prob, entropy = self.policy.evaluate_actions(
                    rollout_data.observations,
                    rollout_data.actions,
                    rollout_data.lstm_states,
                    rollout_data.episode_starts,
                )

                # --- РАСЧЕТ ПОЛИТИЧЕСКОЙ ПОТЕРИ (POLICY LOSS) ---
                advantages = rollout_data.advantages
                if self.normalize_advantage:
                    advantages = (advantages - advantages.mean()) / (advantages.std() + 1e-8)

                ratio = torch.exp(log_prob - rollout_data.old_log_prob)
                policy_loss_1 = advantages * ratio
                policy_loss_2 = advantages * torch.clamp(ratio, 1 - clip_range, 1 + clip_range)
                policy_loss_ppo = -torch.min(policy_loss_1, policy_loss_2).mean()

                with torch.no_grad():
                    weights = torch.exp(advantages / self.cql_beta)
                    weights = torch.clamp(weights, max=100.0).detach()
                policy_loss_bc = (-log_prob * weights).mean()

                policy_loss = policy_loss_ppo + self.cql_alpha * policy_loss_bc

                # --- РАСЧЕТ ПОТЕРИ ЭНТРОПИИ ---
                if entropy is None:
                    entropy_loss = -torch.mean(-log_prob)
                else:
                    entropy_loss = -torch.mean(entropy)

                # --- РАСЧЕТ КРИТИЧЕСКОЙ ПОТЕРИ (CRITIC LOSS) В ПОЛНОЙ ТОЧНОСТИ ---
                value_logits = self.policy.last_value_logits
                if value_logits is None:
                    raise RuntimeError("Policy did not cache value logits during training forward pass")

                value_logits_fp32 = value_logits.float()
                with torch.no_grad():
                    target_returns = rollout_data.returns
                    delta_z = (self.policy.v_max - self.policy.v_min) / (self.policy.num_atoms - 1)
                    clamped_targets = target_returns.clamp(self.policy.v_min, self.policy.v_max)
                    b = (clamped_targets - self.policy.v_min) / (delta_z + 1e-8)
                    lower_bound = b.floor().long()
                    upper_bound = b.ceil().long()

                    lower_bound[(upper_bound > 0) & (lower_bound == upper_bound)] -= 1
                    upper_bound[(lower_bound < (self.policy.num_atoms - 1)) & (lower_bound == upper_bound)] += 1

                    lower_bound = lower_bound.clamp(min=0, max=self.policy.num_atoms - 1)
                    upper_bound = upper_bound.clamp(min=0, max=self.policy.num_atoms - 1)
                    target_distribution = torch.zeros_like(value_logits_fp32)
                    upper_prob = (b - lower_bound.float())
                    lower_prob = (upper_bound.float() - b)
                    upper_prob = upper_prob.to(target_distribution.dtype)
                    lower_prob = lower_prob.to(target_distribution.dtype)
                    target_distribution.scatter_add_(1, lower_bound.unsqueeze(1), lower_prob.unsqueeze(1))
                    target_distribution.scatter_add_(1, upper_bound.unsqueeze(1), upper_prob.unsqueeze(1))

                pred_probs_fp32 = torch.clamp(F.softmax(value_logits_fp32, dim=1), min=1e-8, max=1.0)
                log_predictions = torch.log(pred_probs_fp32)
                critic_loss = -(target_distribution * log_predictions).sum(dim=1).mean()

                # --- РАСЧЕТ ПОТЕРИ CVaR (ПОЛНАЯ ТОЧНОСТЬ ДЛЯ РАСПРЕДЕЛЕНИЙ) ---

                predicted_cvar = calculate_cvar(pred_probs_fp32, self.policy.atoms, self.cvar_alpha)
                cvar_raw = predicted_cvar.mean()
                cvar_loss = -cvar_raw
                cvar_term = self.cvar_weight * cvar_loss

                episode_start_mask = rollout_data.episode_starts.view(-1) > 0.5
                probs_for_cvar = pred_probs_fp32[episode_start_mask]
                if probs_for_cvar.numel() == 0:
                    probs_for_cvar = pred_probs_fp32

                atoms_for_cvar = normalized_atoms if normalized_atoms is not None else self.policy.atoms
                predicted_cvar = calculate_cvar(probs_for_cvar, atoms_for_cvar, self.cvar_alpha)
                cvar_loss = -predicted_cvar.mean()
                cvar_term = self.cvar_weight * cvar_loss
                if self.cvar_cap is not None:
                    cvar_term = torch.clamp(cvar_term, min=-self.cvar_cap, max=self.cvar_cap)


                # --- ИТОГОВАЯ ФУНКЦИЯ ПОТЕРЬ ---
                loss = (
                    policy_loss.float()
                    + self.ent_coef * entropy_loss.float()
                    + self.vf_coef * critic_loss
                    + cvar_term
                )

                self.policy.optimizer.zero_grad(set_to_none=True)

                loss.backward()
                torch.nn.utils.clip_grad_norm_(self.policy.parameters(), self.max_grad_norm)
                self.policy.optimizer.step()
                if self.lr_scheduler is not None:
                    self.lr_scheduler.step()

>>>>>>> e855a49d


                with torch.no_grad():
                    log_ratio = log_prob - rollout_data.old_log_prob
                    approx_kl_divs.append(torch.mean((torch.exp(log_ratio) - 1) - log_ratio).cpu().numpy())

        self._n_updates += self.n_epochs

        with torch.no_grad():
            pred_probs = F.softmax(value_logits, dim=1)
            mean_pred_values = (pred_probs * self.policy.atoms).sum(dim=1, keepdim=True)

        if last_clamped_returns is None:
            last_clamped_returns = rollout_data.returns.clamp(-clip_limit, clip_limit)

        y_true_np = last_clamped_returns.flatten().cpu().numpy()
        y_pred_np = mean_pred_values.flatten().cpu().numpy()
        explained_var = np.nan_to_num(safe_explained_variance(y_true_np, y_pred_np))

        self.logger.record("train/entropy_loss", entropy_loss.item())
<<<<<<< HEAD
        weighted_bc_value = policy_loss_bc_weighted.item()
        ppo_loss_value = policy_loss_ppo.item()
        bc_ratio = abs(weighted_bc_value) / (abs(ppo_loss_value) + 1e-8)

        self.logger.record("train/policy_loss", policy_loss.item())
        self.logger.record("train/critic_loss", critic_loss.item())
        self.logger.record("train/cvar_loss", cvar_loss.item())
        self.logger.record("train/policy_loss_ppo", policy_loss_ppo.item())
        self.logger.record("train/policy_loss_bc", policy_loss_bc.item())
        self.logger.record("train/policy_loss_bc_weighted", weighted_bc_value)
        self.logger.record("train/policy_bc_vs_ppo_ratio", bc_ratio)
=======
        self.logger.record("train/policy_loss", policy_loss.item())
        self.logger.record("train/critic_loss", critic_loss.item())

        self.logger.record("train/cvar_raw", cvar_raw.item())
        self.logger.record("train/cvar_loss", cvar_loss.item())

        self.logger.record("train/cvar_loss", cvar_loss.item())
        if self.cvar_cap is not None:
            self.logger.record("train/cvar_cap", self.cvar_cap)

        self.logger.record("train/cvar_term", cvar_term.item())
        self.logger.record("train/policy_loss_ppo", policy_loss_ppo.item())
        self.logger.record("train/policy_loss_bc", policy_loss_bc.item())
>>>>>>> e855a49d
        if len(approx_kl_divs) > 0:
            self.logger.record("train/approx_kl", np.mean(approx_kl_divs))
        self.logger.record("train/loss", loss.item())
        self.logger.record("train/explained_variance", explained_var)
        self.logger.record("train/clip_range", clip_range)
<|MERGE_RESOLUTION|>--- conflicted
+++ resolved
@@ -1,739 +1,739 @@
-# Имя файла: distributional_ppo.py
-# ИЗМЕНЕНИЯ (ФАЗА 5 - Векторизация CVaR):
-# 1. Функция `calculate_cvar` полностью переписана с использованием
-#    векторизованных операций PyTorch.
-# 2. Удален неэффективный цикл `for` по элементам батча, что значительно
-#    ускоряет вычисления и снижает нагрузку на CPU.
-# 3. Логика вычислений и результат функции остались прежними, изменился
-#    только способ их получения (без циклов).
-
-import math
-import torch
-import numpy as np
-from sb3_contrib import RecurrentPPO
-from sb3_contrib.common.recurrent.policies import RecurrentActorCriticPolicy
-from stable_baselines3.common.utils import explained_variance
-from stable_baselines3.common.vec_env import VecEnv
-from stable_baselines3.common.vec_env.vec_normalize import VecNormalize
-try:
-    from stable_baselines3.common.vec_env.vec_normalize import unwrap_vec_normalize as _sb3_unwrap
-except Exception:
-    _sb3_unwrap = None
-
-
-def unwrap_vec_normalize(env):
-    """Backcompat для SB3>=2.x: пройти обёртки и найти VecNormalize."""
-
-    if _sb3_unwrap is not None:
-        return _sb3_unwrap(env)
-    try:
-        from stable_baselines3.common.vec_env.base_vec_env import VecEnvWrapper
-    except Exception:
-        return None
-    e = env
-    while isinstance(e, VecEnvWrapper):
-        if isinstance(e, VecNormalize):
-            return e
-        e = getattr(e, "venv", None)
-    return None
-
-import torch.nn.functional as F
-from typing import Any, Dict, Optional, Type, Union
-
-torch.set_float32_matmul_precision("high")
-
-
-import time
-from stable_baselines3.common.callbacks import BaseCallback
-import gymnasium as gym
-from stable_baselines3.common.buffers import RolloutBuffer
-from stable_baselines3.common.type_aliases import GymEnv, MaybeCallback, RolloutReturn
-
-def safe_explained_variance(y_true: np.ndarray, y_pred: np.ndarray) -> np.ndarray:
-    y_true = y_true.astype(np.float64)
-    y_pred = y_pred.astype(np.float64)
-    var_y = np.var(y_true)
-    return np.nan if var_y == 0 else 1 - np.var(y_true - y_pred) / var_y
-
-# --- Векторизованная версия функции CVaR (без изменений) ---
-def calculate_cvar(probs: torch.Tensor, atoms: torch.Tensor, alpha: float) -> torch.Tensor:
-    """
-    Вычисляет Conditional Value at Risk (CVaR) для заданного распределения.
-    Эта версия векторизована для эффективной работы с батчами.
-    """
-    batch_size, num_atoms = probs.shape
-    device = probs.device
-
-    sorted_atoms, sort_indices = torch.sort(atoms)
-    sorted_probs = probs.gather(1, sort_indices.unsqueeze(0).expand_as(probs))
-    cumulative_probs = torch.cumsum(sorted_probs, dim=1)
-
-    alpha_tensor = torch.full((batch_size, 1), fill_value=alpha, dtype=torch.float32, device=device)
-    var_indices = torch.searchsorted(cumulative_probs.detach(), alpha_tensor).clamp(max=num_atoms - 1)
-
-    atom_indices_j = torch.arange(num_atoms, device=device).view(1, -1)
-    tail_mask = atom_indices_j < var_indices
-
-    per_atom_expectation = sorted_probs * sorted_atoms.view(1, -1).detach()
-    tail_expectation = torch.sum(per_atom_expectation * tail_mask, dim=1)
-
-    tail_mass_indices = (var_indices - 1).clamp(min=0)
-    tail_mass = cumulative_probs.gather(1, tail_mass_indices).squeeze(1)
-    tail_mass[var_indices.squeeze(1) == 0] = 0.0
-
-    weight_on_var = alpha - tail_mass
-    var_atom_values = sorted_atoms[var_indices.squeeze(1)].detach()
-    expectation_on_var = weight_on_var * var_atom_values
-
-    cvar = (tail_expectation + expectation_on_var) / (alpha + 1e-8)
-
-    return cvar
-
-
-<<<<<<< HEAD
-class DistributionalPPO(RecurrentPPO):
-    """
-    Дистрибутивный вариант RecurrentPPO без использования смешанной точности.
-    """
-    def __init__(
-        self,
-        policy: Union[str, Type[RecurrentActorCriticPolicy]],
-        env: Union[VecEnv, str],
-        cql_alpha: float = 1.0,
-        cql_beta: float = 5.0,
-        cvar_alpha: float = 0.05,
-        cvar_weight: float = 0.5,
-        v_range_ema_alpha: float = 0.01,
-        bc_warmup_steps: int = 0,
-        bc_decay_steps: int = 0,
-        bc_final_coef: Optional[float] = None,
-        use_torch_compile: bool = False,
-        **kwargs: Any,
-    ):
-        self._last_lstm_states = None
-        super().__init__(policy=policy, env=env, **kwargs)
-
-        self.cql_alpha = cql_alpha
-        self.cql_beta = cql_beta
-        self.cvar_alpha = cvar_alpha
-        self.cvar_weight = cvar_weight
-        self.v_range_ema_alpha = v_range_ema_alpha
-        self.running_v_min = 0.0
-        self.running_v_max = 0.0
-        self.v_range_initialized = False
-
-        self.bc_warmup_steps = max(0, int(bc_warmup_steps))
-        self.bc_decay_steps = max(0, int(bc_decay_steps))
-        self.bc_initial_coef = float(cql_alpha)
-        if bc_final_coef is None:
-            self.bc_final_coef = 0.0
-        else:
-            self.bc_final_coef = float(bc_final_coef)
-        self._current_bc_coef = float(self.bc_initial_coef)
-
-        self.lr_scheduler = None
-=======
-class DistributionalPPO(RecurrentPPO):
-    """
-    Дистрибутивный вариант RecurrentPPO без использования смешанной точности.
-    """
-    def __init__(
-        self,
-        policy: Union[str, Type[RecurrentActorCriticPolicy]],
-        env: Union[VecEnv, str],
-        cql_alpha: float = 1.0,
-        cql_beta: float = 5.0,
-        cvar_alpha: float = 0.05,
-        cvar_weight: float = 0.5,
-        cvar_cap: Optional[float] = None,
-        v_range_ema_alpha: float = 0.01,
-        use_torch_compile: bool = False,
-        **kwargs: Any,
-    ):
-        self._last_lstm_states = None
-        super().__init__(policy=policy, env=env, **kwargs)
-
-        self.cql_alpha = cql_alpha
-        self.cql_beta = cql_beta
-        self.cvar_alpha = cvar_alpha
-        self.cvar_weight = cvar_weight
-        if cvar_cap is not None and cvar_cap <= 0:
-            raise ValueError("'cvar_cap' must be positive when provided")
-        self.cvar_cap = cvar_cap
-        self.v_range_ema_alpha = v_range_ema_alpha
-        self.running_v_min = 0.0
-        self.running_v_max = 0.0
-        self.v_range_initialized = False
-
-        self.lr_scheduler = None
->>>>>>> e855a49d
-        
-        if use_torch_compile and self.device.type == "cuda":
-            print("--> Compiling the policy with torch.compile...")
-            # Оптимизатор уже создан и ссылается на параметры,
-            # torch.compile будет работать с ними.
-            self.policy = torch.compile(self.policy, mode="reduce-overhead")
-            print("--> Policy compilation complete.")
-        cap_repr = f"{self.cvar_cap:.3f}" if self.cvar_cap is not None else "∞"
-        print(
-            f"--> CVaR-in-loss settings: (alpha={self.cvar_alpha:.2f}, weight={self.cvar_weight:.2f}, cap={cap_repr})."
-        )
-
-        if hasattr(self.policy, "optimizer_scheduler") and self.policy.optimizer_scheduler is not None:
-            self.lr_scheduler = self.policy.optimizer_scheduler
-    
-    def parameters(self, recurse: bool = True):
-        """Позволяет обращаться к параметрам агента как к nn.Module."""
-        return self.policy.parameters(recurse)
-
-    def _update_bc_coef(self) -> float:
-        """Возвращает текущий коэффициент при BC-части policy loss."""
-        if self.bc_decay_steps <= 0:
-            self._current_bc_coef = self.bc_initial_coef
-            return self._current_bc_coef
-
-        timesteps_after_warmup = max(0, self.num_timesteps - self.bc_warmup_steps)
-        if timesteps_after_warmup <= 0:
-            self._current_bc_coef = self.bc_initial_coef
-            return self._current_bc_coef
-
-        decay_progress = min(1.0, timesteps_after_warmup / max(1, self.bc_decay_steps))
-        self._current_bc_coef = self.bc_initial_coef + (
-            self.bc_final_coef - self.bc_initial_coef
-        ) * decay_progress
-        return self._current_bc_coef
-
-    def collect_rollouts(
-        self,
-        env: VecEnv,
-        callback: BaseCallback,
-        rollout_buffer: RolloutBuffer,
-        n_rollout_steps: int,
-    ) -> bool:
-        """
-        Собирает траектории. Эта версия адаптирована для дистрибутивного RL.
-        """
-        assert self._last_obs is not None, "No previous observation was provided"
-        if self._last_lstm_states is None:
-            # self.policy.recurrent_initial_state создается в RecurrentActorCriticPolicy
-            # и является кортежем из двух тензоров (для pi и vf)
-            initial_state = self.policy.recurrent_initial_state
-            # Перемещаем начальное состояние на правильное устройство
-            self._last_lstm_states = (initial_state[0].to(self.device), initial_state[1].to(self.device))
-
-
-        self.policy.set_training_mode(False)
-
-        vec_normalize_env: Optional[VecNormalize] = None
-        for candidate_env in (env, getattr(self, "env", None)):
-            if candidate_env is None:
-                continue
-            if isinstance(candidate_env, VecNormalize):
-                vec_normalize_env = candidate_env
-            else:
-                try:
-                    vec_normalize_env = unwrap_vec_normalize(candidate_env)
-                except ValueError:
-                    vec_normalize_env = None
-            if vec_normalize_env is not None:
-                break
-
-        if vec_normalize_env is not None and getattr(vec_normalize_env, "norm_reward", False):
-            raise AssertionError("VecNormalize reward normalization must be disabled to recover raw ΔPnL.")
-
-        n_steps = 0
-        rollout_buffer.reset()
-        callback.on_rollout_start()
-
-        while n_steps < n_rollout_steps:
-            with torch.no_grad():
-                obs_tensor = self.policy.obs_to_tensor(self._last_obs)[0]
-                episode_starts = torch.as_tensor(self._last_episode_starts, dtype=torch.float32).to(self.device)
-
-                actions, _, log_probs, self._last_lstm_states = self.policy.forward(
-                    obs_tensor, self._last_lstm_states, episode_starts
-                )
-
-                value_logits = self.policy.last_value_logits
-
-            if value_logits is None:
-                raise RuntimeError("Policy did not cache value logits during forward pass")
-
-            probs = torch.softmax(value_logits, dim=1)
-            scalar_values = (probs * self.policy.atoms).sum(dim=1, keepdim=True).detach()
-            actions = actions.cpu().numpy()
-
-            clipped_actions = actions
-            if isinstance(self.action_space, gym.spaces.Box):
-                clipped_actions = np.clip(actions, self.action_space.low, self.action_space.high)
-
-            new_obs, rewards, dones, infos = env.step(clipped_actions)
-            normalized_rewards = rewards
-            raw_rewards = rewards
-            if vec_normalize_env is not None and hasattr(vec_normalize_env, "get_original_reward"):
-                raw_rewards = vec_normalize_env.get_original_reward()
-            raw_rewards = np.asarray(raw_rewards)
-            rewards = raw_rewards
-            if raw_rewards.size > 0:
-                self.logger.record("rollout/raw_reward_mean", float(np.mean(raw_rewards)))
-
-            self.num_timesteps += env.num_envs
-
-            callback.update_locals(locals())
-            if callback.on_step() is False:
-                return False
-
-            self._update_info_buffer(infos)
-            n_steps += 1
-
-            if isinstance(self.action_space, gym.spaces.Discrete):
-                actions = actions.reshape(-1, 1)
-
-            
-
-            rollout_buffer.add(
-                self._last_obs,
-                actions,
-                rewards,
-                self._last_episode_starts,
-                scalar_values.squeeze(-1),
-                log_probs,
-                lstm_states=self._last_lstm_states,
-            )
-
-            self._last_obs = new_obs
-            self._last_episode_starts = dones
-
-        with torch.no_grad():
-            obs_tensor = self.policy.obs_to_tensor(new_obs)[0]
-            episode_starts = torch.as_tensor(dones, dtype=torch.float32).to(self.device)
-            _, _, _, _ = self.policy.forward(obs_tensor, self._last_lstm_states, episode_starts)
-
-            last_value_logits = self.policy.last_value_logits
-            if last_value_logits is None:
-                raise RuntimeError("Policy did not cache value logits during terminal forward pass")
-
-            last_probs = torch.softmax(last_value_logits, dim=1)
-            last_scalar_values = (last_probs * self.policy.atoms).sum(dim=1)
-
-        rollout_buffer.compute_returns_and_advantage(last_values=last_scalar_values, dones=dones)
-        callback.on_rollout_end()
-        return True
-
-
-
-    def train(self) -> None:
-        """
-        Обновляет параметры политики стандартными градиентными шагами.
-        """
-        self.policy.set_training_mode(True)
-        self._update_learning_rate(self.policy.optimizer)
-        clip_range = self.clip_range(self._current_progress_remaining)
-
-        policy_clip_limit = getattr(self.policy, "value_clip_limit", None)
-        if policy_clip_limit is None:
-            with torch.no_grad():
-                clip_limit = float(torch.max(torch.abs(self.policy.atoms)).item())
-        else:
-            clip_limit = float(policy_clip_limit)
-        if not math.isfinite(clip_limit) or clip_limit <= 0.0:
-            raise RuntimeError(f"Invalid value clip limit computed for critic loss: {clip_limit}")
- 
-        with torch.no_grad():
-            # Вычисляем мин/макс по ВСЕМУ буферу роллаута
-            v_min = self.rollout_buffer.returns.min().item()
-            v_max = self.rollout_buffer.returns.max().item()
-            v_min = max(v_min, -clip_limit)
-            v_max = min(v_max, clip_limit)
-            if v_max <= v_min:
-                v_min, v_max = -clip_limit, clip_limit
-            # Сразу обновляем атомы в политике
-            self.policy.update_atoms(v_min, v_max)
-
-        # Логируем эти границы
-        self.logger.record("train/v_min", v_min)
-        self.logger.record("train/v_max", v_max)
-        self.logger.record("train/value_clip_limit", clip_limit)
-
-        last_clamped_returns: Optional[torch.Tensor] = None
-        for epoch in range(self.n_epochs):
-            approx_kl_divs = []
-            for rollout_data in self.rollout_buffer.get(self.batch_size):
-                
-                
-
-                
-                values, log_prob, entropy = self.policy.evaluate_actions(
-                    rollout_data.observations,
-                    rollout_data.actions,
-                    rollout_data.lstm_states,
-                    rollout_data.episode_starts,
-                )
-
-                # --- РАСЧЕТ ПОЛИТИЧЕСКОЙ ПОТЕРИ (POLICY LOSS) ---
-                advantages = rollout_data.advantages
-                if self.normalize_advantage:
-                    advantages = (advantages - advantages.mean()) / (advantages.std() + 1e-8)
-
-                ratio = torch.exp(log_prob - rollout_data.old_log_prob)
-                policy_loss_1 = advantages * ratio
-                policy_loss_2 = advantages * torch.clamp(ratio, 1 - clip_range, 1 + clip_range)
-                policy_loss_ppo = -torch.min(policy_loss_1, policy_loss_2).mean()
-
-                with torch.no_grad():
-                    weights = torch.exp(advantages / self.cql_beta)
-                    weights = torch.clamp(weights, max=100.0).detach()
-                policy_loss_bc = (-log_prob * weights).mean()
-
-                policy_loss = policy_loss_ppo + self.cql_alpha * policy_loss_bc
-
-                # --- РАСЧЕТ ПОТЕРИ ЭНТРОПИИ ---
-                if entropy is None:
-                    entropy_loss = -torch.mean(-log_prob)
-                else:
-                    entropy_loss = -torch.mean(entropy)
-
-                # --- РАСЧЕТ КРИТИЧЕСКОЙ ПОТЕРИ (CRITIC LOSS) В ПОЛНОЙ ТОЧНОСТИ ---
-                value_logits = self.policy.last_value_logits
-                if value_logits is None:
-                    raise RuntimeError("Policy did not cache value logits during training forward pass")
-
-                value_logits_fp32 = value_logits.float()
-                with torch.no_grad():
-                    target_returns = rollout_data.returns
-                    clamped_targets = target_returns.clamp(-clip_limit, clip_limit)
-
-                pred_probs_fp32 = torch.clamp(F.softmax(value_logits_fp32, dim=1), min=1e-8, max=1.0)
-                predicted_values = (pred_probs_fp32 * self.policy.atoms).sum(dim=1, keepdim=True)
-                critic_loss = F.smooth_l1_loss(predicted_values, clamped_targets)
-                last_clamped_returns = clamped_targets
-
-                # --- РАСЧЕТ ПОТЕРИ CVaR (ПОЛНАЯ ТОЧНОСТЬ ДЛЯ РАСПРЕДЕЛЕНИЙ) ---
-                predicted_cvar = calculate_cvar(pred_probs_fp32, self.policy.atoms, self.cvar_alpha)
-                cvar_loss = -predicted_cvar.mean()
-
-                # --- ИТОГОВАЯ ФУНКЦИЯ ПОТЕРЬ ---
-                loss = (
-                    policy_loss.float()
-                    + self.ent_coef * entropy_loss.float()
-                    + self.vf_coef * critic_loss
-                    + self.cvar_weight * cvar_loss
-                )
-
-                self.policy.optimizer.zero_grad(set_to_none=True)
-
-                loss.backward()
-                torch.nn.utils.clip_grad_norm_(self.policy.parameters(), self.max_grad_norm)
-                self.policy.optimizer.step()
-                if self.lr_scheduler is not None:
-                    self.lr_scheduler.step()
-
-    def train(self) -> None:
-        """
-        Обновляет параметры политики стандартными градиентными шагами.
-        """
-        self.policy.set_training_mode(True)
-        self._update_learning_rate(self.policy.optimizer)
-        clip_range = self.clip_range(self._current_progress_remaining)
- 
-        normalized_atoms: Optional[torch.Tensor] = None
-        returns_mean_value: float = 0.0
-        returns_std_value: float = 1.0
-
-        with torch.no_grad():
-            # Вычисляем мин/макс по ВСЕМУ буферу роллаута
-            v_min = self.rollout_buffer.returns.min().item()
-            v_max = self.rollout_buffer.returns.max().item()
-            # Сразу обновляем атомы в политике
-            self.policy.update_atoms(v_min, v_max)
-
-            # Находим эпизодные returns (по состояниям начала эпизода) и нормализуем их
-            returns_tensor = torch.as_tensor(
-                self.rollout_buffer.returns, device=self.device, dtype=torch.float32
-            ).flatten()
-            episode_start_mask = torch.as_tensor(
-                self.rollout_buffer.episode_starts, device=self.device, dtype=torch.bool
-            ).flatten()
-
-            episode_returns = returns_tensor[episode_start_mask]
-            if episode_returns.numel() == 0:
-                # В редких случаях батч может не содержать начала эпизодов — используем все returns
-                episode_returns = returns_tensor
-
-            returns_mean = episode_returns.mean()
-            returns_std = episode_returns.std(unbiased=False)
-
-            if not torch.isfinite(returns_std) or returns_std < 1e-6:
-                returns_std = torch.tensor(1.0, device=self.device)
-
-            returns_mean = returns_mean.to(torch.float32)
-            returns_std = returns_std.to(torch.float32)
-
-            normalized_atoms = ((self.policy.atoms.to(self.device) - returns_mean) / returns_std).to(
-                torch.float32
-            )
-
-            returns_mean_value = returns_mean.item()
-            returns_std_value = returns_std.item()
-
-        # Логируем эти границы
-<<<<<<< HEAD
-        self.logger.record("train/v_min", v_min)
-        self.logger.record("train/v_max", v_max)
-
-        bc_coef = self._update_bc_coef()
-        self.logger.record("train/policy_bc_coef", bc_coef)
-
-        for epoch in range(self.n_epochs):
-            approx_kl_divs = []
-            for rollout_data in self.rollout_buffer.get(self.batch_size):
-                
-                
-
-                
-                values, log_prob, entropy = self.policy.evaluate_actions(
-                    rollout_data.observations,
-                    rollout_data.actions,
-                    rollout_data.lstm_states,
-                    rollout_data.episode_starts,
-                )
-
-                # --- РАСЧЕТ ПОЛИТИЧЕСКОЙ ПОТЕРИ (POLICY LOSS) ---
-                advantages = rollout_data.advantages
-                if self.normalize_advantage:
-                    advantages = (advantages - advantages.mean()) / (advantages.std() + 1e-8)
-
-                ratio = torch.exp(log_prob - rollout_data.old_log_prob)
-                policy_loss_1 = advantages * ratio
-                policy_loss_2 = advantages * torch.clamp(ratio, 1 - clip_range, 1 + clip_range)
-                policy_loss_ppo = -torch.min(policy_loss_1, policy_loss_2).mean()
-
-                with torch.no_grad():
-                    weights = torch.exp(advantages / self.cql_beta)
-                    weights = torch.clamp(weights, max=100.0).detach()
-                policy_loss_bc = (-log_prob * weights).mean()
-                policy_loss_bc_weighted = policy_loss_bc * bc_coef
-
-                policy_loss = policy_loss_ppo + policy_loss_bc_weighted
-
-                # --- РАСЧЕТ ПОТЕРИ ЭНТРОПИИ ---
-                if entropy is None:
-                    entropy_loss = -torch.mean(-log_prob)
-                else:
-                    entropy_loss = -torch.mean(entropy)
-
-                # --- РАСЧЕТ КРИТИЧЕСКОЙ ПОТЕРИ (CRITIC LOSS) В ПОЛНОЙ ТОЧНОСТИ ---
-                value_logits = self.policy.last_value_logits
-                if value_logits is None:
-                    raise RuntimeError("Policy did not cache value logits during training forward pass")
-
-                value_logits_fp32 = value_logits.float()
-                with torch.no_grad():
-                    target_returns = rollout_data.returns
-                    delta_z = (self.policy.v_max - self.policy.v_min) / (self.policy.num_atoms - 1)
-                    clamped_targets = target_returns.clamp(self.policy.v_min, self.policy.v_max)
-                    b = (clamped_targets - self.policy.v_min) / (delta_z + 1e-8)
-                    lower_bound = b.floor().long()
-                    upper_bound = b.ceil().long()
-
-                    lower_bound[(upper_bound > 0) & (lower_bound == upper_bound)] -= 1
-                    upper_bound[(lower_bound < (self.policy.num_atoms - 1)) & (lower_bound == upper_bound)] += 1
-
-                    lower_bound = lower_bound.clamp(min=0, max=self.policy.num_atoms - 1)
-                    upper_bound = upper_bound.clamp(min=0, max=self.policy.num_atoms - 1)
-                    target_distribution = torch.zeros_like(value_logits_fp32)
-                    upper_prob = (b - lower_bound.float())
-                    lower_prob = (upper_bound.float() - b)
-                    upper_prob = upper_prob.to(target_distribution.dtype)
-                    lower_prob = lower_prob.to(target_distribution.dtype)
-                    target_distribution.scatter_add_(1, lower_bound.unsqueeze(1), lower_prob.unsqueeze(1))
-                    target_distribution.scatter_add_(1, upper_bound.unsqueeze(1), upper_prob.unsqueeze(1))
-
-                pred_probs_fp32 = torch.clamp(F.softmax(value_logits_fp32, dim=1), min=1e-8, max=1.0)
-                log_predictions = torch.log(pred_probs_fp32)
-                critic_loss = -(target_distribution * log_predictions).sum(dim=1).mean()
-
-                # --- РАСЧЕТ ПОТЕРИ CVaR (ПОЛНАЯ ТОЧНОСТЬ ДЛЯ РАСПРЕДЕЛЕНИЙ) ---
-                predicted_cvar = calculate_cvar(pred_probs_fp32, self.policy.atoms, self.cvar_alpha)
-                cvar_loss = -predicted_cvar.mean()
-
-                # --- ИТОГОВАЯ ФУНКЦИЯ ПОТЕРЬ ---
-                loss = (
-                    policy_loss.float()
-                    + self.ent_coef * entropy_loss.float()
-                    + self.vf_coef * critic_loss
-                    + self.cvar_weight * cvar_loss
-                )
-
-                self.policy.optimizer.zero_grad(set_to_none=True)
-
-                loss.backward()
-                torch.nn.utils.clip_grad_norm_(self.policy.parameters(), self.max_grad_norm)
-                self.policy.optimizer.step()
-                if self.lr_scheduler is not None:
-                    self.lr_scheduler.step()
-=======
-        self.logger.record("train/v_min", v_min)
-        self.logger.record("train/v_max", v_max)
-        self.logger.record("train/episode_return_mean", returns_mean_value)
-        self.logger.record("train/episode_return_std", returns_std_value)
-
-        cvar_term = torch.tensor(0.0, device=self.device)
-
-        for epoch in range(self.n_epochs):
-            approx_kl_divs = []
-            for rollout_data in self.rollout_buffer.get(self.batch_size):
-                
-                
-
-                
-                values, log_prob, entropy = self.policy.evaluate_actions(
-                    rollout_data.observations,
-                    rollout_data.actions,
-                    rollout_data.lstm_states,
-                    rollout_data.episode_starts,
-                )
-
-                # --- РАСЧЕТ ПОЛИТИЧЕСКОЙ ПОТЕРИ (POLICY LOSS) ---
-                advantages = rollout_data.advantages
-                if self.normalize_advantage:
-                    advantages = (advantages - advantages.mean()) / (advantages.std() + 1e-8)
-
-                ratio = torch.exp(log_prob - rollout_data.old_log_prob)
-                policy_loss_1 = advantages * ratio
-                policy_loss_2 = advantages * torch.clamp(ratio, 1 - clip_range, 1 + clip_range)
-                policy_loss_ppo = -torch.min(policy_loss_1, policy_loss_2).mean()
-
-                with torch.no_grad():
-                    weights = torch.exp(advantages / self.cql_beta)
-                    weights = torch.clamp(weights, max=100.0).detach()
-                policy_loss_bc = (-log_prob * weights).mean()
-
-                policy_loss = policy_loss_ppo + self.cql_alpha * policy_loss_bc
-
-                # --- РАСЧЕТ ПОТЕРИ ЭНТРОПИИ ---
-                if entropy is None:
-                    entropy_loss = -torch.mean(-log_prob)
-                else:
-                    entropy_loss = -torch.mean(entropy)
-
-                # --- РАСЧЕТ КРИТИЧЕСКОЙ ПОТЕРИ (CRITIC LOSS) В ПОЛНОЙ ТОЧНОСТИ ---
-                value_logits = self.policy.last_value_logits
-                if value_logits is None:
-                    raise RuntimeError("Policy did not cache value logits during training forward pass")
-
-                value_logits_fp32 = value_logits.float()
-                with torch.no_grad():
-                    target_returns = rollout_data.returns
-                    delta_z = (self.policy.v_max - self.policy.v_min) / (self.policy.num_atoms - 1)
-                    clamped_targets = target_returns.clamp(self.policy.v_min, self.policy.v_max)
-                    b = (clamped_targets - self.policy.v_min) / (delta_z + 1e-8)
-                    lower_bound = b.floor().long()
-                    upper_bound = b.ceil().long()
-
-                    lower_bound[(upper_bound > 0) & (lower_bound == upper_bound)] -= 1
-                    upper_bound[(lower_bound < (self.policy.num_atoms - 1)) & (lower_bound == upper_bound)] += 1
-
-                    lower_bound = lower_bound.clamp(min=0, max=self.policy.num_atoms - 1)
-                    upper_bound = upper_bound.clamp(min=0, max=self.policy.num_atoms - 1)
-                    target_distribution = torch.zeros_like(value_logits_fp32)
-                    upper_prob = (b - lower_bound.float())
-                    lower_prob = (upper_bound.float() - b)
-                    upper_prob = upper_prob.to(target_distribution.dtype)
-                    lower_prob = lower_prob.to(target_distribution.dtype)
-                    target_distribution.scatter_add_(1, lower_bound.unsqueeze(1), lower_prob.unsqueeze(1))
-                    target_distribution.scatter_add_(1, upper_bound.unsqueeze(1), upper_prob.unsqueeze(1))
-
-                pred_probs_fp32 = torch.clamp(F.softmax(value_logits_fp32, dim=1), min=1e-8, max=1.0)
-                log_predictions = torch.log(pred_probs_fp32)
-                critic_loss = -(target_distribution * log_predictions).sum(dim=1).mean()
-
-                # --- РАСЧЕТ ПОТЕРИ CVaR (ПОЛНАЯ ТОЧНОСТЬ ДЛЯ РАСПРЕДЕЛЕНИЙ) ---
-
-                predicted_cvar = calculate_cvar(pred_probs_fp32, self.policy.atoms, self.cvar_alpha)
-                cvar_raw = predicted_cvar.mean()
-                cvar_loss = -cvar_raw
-                cvar_term = self.cvar_weight * cvar_loss
-
-                episode_start_mask = rollout_data.episode_starts.view(-1) > 0.5
-                probs_for_cvar = pred_probs_fp32[episode_start_mask]
-                if probs_for_cvar.numel() == 0:
-                    probs_for_cvar = pred_probs_fp32
-
-                atoms_for_cvar = normalized_atoms if normalized_atoms is not None else self.policy.atoms
-                predicted_cvar = calculate_cvar(probs_for_cvar, atoms_for_cvar, self.cvar_alpha)
-                cvar_loss = -predicted_cvar.mean()
-                cvar_term = self.cvar_weight * cvar_loss
-                if self.cvar_cap is not None:
-                    cvar_term = torch.clamp(cvar_term, min=-self.cvar_cap, max=self.cvar_cap)
-
-
-                # --- ИТОГОВАЯ ФУНКЦИЯ ПОТЕРЬ ---
-                loss = (
-                    policy_loss.float()
-                    + self.ent_coef * entropy_loss.float()
-                    + self.vf_coef * critic_loss
-                    + cvar_term
-                )
-
-                self.policy.optimizer.zero_grad(set_to_none=True)
-
-                loss.backward()
-                torch.nn.utils.clip_grad_norm_(self.policy.parameters(), self.max_grad_norm)
-                self.policy.optimizer.step()
-                if self.lr_scheduler is not None:
-                    self.lr_scheduler.step()
-
->>>>>>> e855a49d
-
-
-                with torch.no_grad():
-                    log_ratio = log_prob - rollout_data.old_log_prob
-                    approx_kl_divs.append(torch.mean((torch.exp(log_ratio) - 1) - log_ratio).cpu().numpy())
-
-        self._n_updates += self.n_epochs
-
-        with torch.no_grad():
-            pred_probs = F.softmax(value_logits, dim=1)
-            mean_pred_values = (pred_probs * self.policy.atoms).sum(dim=1, keepdim=True)
-
-        if last_clamped_returns is None:
-            last_clamped_returns = rollout_data.returns.clamp(-clip_limit, clip_limit)
-
-        y_true_np = last_clamped_returns.flatten().cpu().numpy()
-        y_pred_np = mean_pred_values.flatten().cpu().numpy()
-        explained_var = np.nan_to_num(safe_explained_variance(y_true_np, y_pred_np))
-
-        self.logger.record("train/entropy_loss", entropy_loss.item())
-<<<<<<< HEAD
-        weighted_bc_value = policy_loss_bc_weighted.item()
-        ppo_loss_value = policy_loss_ppo.item()
-        bc_ratio = abs(weighted_bc_value) / (abs(ppo_loss_value) + 1e-8)
-
-        self.logger.record("train/policy_loss", policy_loss.item())
-        self.logger.record("train/critic_loss", critic_loss.item())
-        self.logger.record("train/cvar_loss", cvar_loss.item())
-        self.logger.record("train/policy_loss_ppo", policy_loss_ppo.item())
-        self.logger.record("train/policy_loss_bc", policy_loss_bc.item())
-        self.logger.record("train/policy_loss_bc_weighted", weighted_bc_value)
-        self.logger.record("train/policy_bc_vs_ppo_ratio", bc_ratio)
-=======
-        self.logger.record("train/policy_loss", policy_loss.item())
-        self.logger.record("train/critic_loss", critic_loss.item())
-
-        self.logger.record("train/cvar_raw", cvar_raw.item())
-        self.logger.record("train/cvar_loss", cvar_loss.item())
-
-        self.logger.record("train/cvar_loss", cvar_loss.item())
-        if self.cvar_cap is not None:
-            self.logger.record("train/cvar_cap", self.cvar_cap)
-
-        self.logger.record("train/cvar_term", cvar_term.item())
-        self.logger.record("train/policy_loss_ppo", policy_loss_ppo.item())
-        self.logger.record("train/policy_loss_bc", policy_loss_bc.item())
->>>>>>> e855a49d
-        if len(approx_kl_divs) > 0:
-            self.logger.record("train/approx_kl", np.mean(approx_kl_divs))
-        self.logger.record("train/loss", loss.item())
-        self.logger.record("train/explained_variance", explained_var)
-        self.logger.record("train/clip_range", clip_range)
+# Имя файла: distributional_ppo.py
+# ИЗМЕНЕНИЯ (ФАЗА 5 - Векторизация CVaR):
+# 1. Функция `calculate_cvar` полностью переписана с использованием
+#    векторизованных операций PyTorch.
+# 2. Удален неэффективный цикл `for` по элементам батча, что значительно
+#    ускоряет вычисления и снижает нагрузку на CPU.
+# 3. Логика вычислений и результат функции остались прежними, изменился
+#    только способ их получения (без циклов).
+
+import math
+import torch
+import numpy as np
+from sb3_contrib import RecurrentPPO
+from sb3_contrib.common.recurrent.policies import RecurrentActorCriticPolicy
+from stable_baselines3.common.utils import explained_variance
+from stable_baselines3.common.vec_env import VecEnv
+from stable_baselines3.common.vec_env.vec_normalize import VecNormalize
+try:
+    from stable_baselines3.common.vec_env.vec_normalize import unwrap_vec_normalize as _sb3_unwrap
+except Exception:
+    _sb3_unwrap = None
+
+
+def unwrap_vec_normalize(env):
+    """Backcompat для SB3>=2.x: пройти обёртки и найти VecNormalize."""
+
+    if _sb3_unwrap is not None:
+        return _sb3_unwrap(env)
+    try:
+        from stable_baselines3.common.vec_env.base_vec_env import VecEnvWrapper
+    except Exception:
+        return None
+    e = env
+    while isinstance(e, VecEnvWrapper):
+        if isinstance(e, VecNormalize):
+            return e
+        e = getattr(e, "venv", None)
+    return None
+
+import torch.nn.functional as F
+from typing import Any, Dict, Optional, Type, Union
+
+torch.set_float32_matmul_precision("high")
+
+
+import time
+from stable_baselines3.common.callbacks import BaseCallback
+import gymnasium as gym
+from stable_baselines3.common.buffers import RolloutBuffer
+from stable_baselines3.common.type_aliases import GymEnv, MaybeCallback, RolloutReturn
+
+def safe_explained_variance(y_true: np.ndarray, y_pred: np.ndarray) -> np.ndarray:
+    y_true = y_true.astype(np.float64)
+    y_pred = y_pred.astype(np.float64)
+    var_y = np.var(y_true)
+    return np.nan if var_y == 0 else 1 - np.var(y_true - y_pred) / var_y
+
+# --- Векторизованная версия функции CVaR (без изменений) ---
+def calculate_cvar(probs: torch.Tensor, atoms: torch.Tensor, alpha: float) -> torch.Tensor:
+    """
+    Вычисляет Conditional Value at Risk (CVaR) для заданного распределения.
+    Эта версия векторизована для эффективной работы с батчами.
+    """
+    batch_size, num_atoms = probs.shape
+    device = probs.device
+
+    sorted_atoms, sort_indices = torch.sort(atoms)
+    sorted_probs = probs.gather(1, sort_indices.unsqueeze(0).expand_as(probs))
+    cumulative_probs = torch.cumsum(sorted_probs, dim=1)
+
+    alpha_tensor = torch.full((batch_size, 1), fill_value=alpha, dtype=torch.float32, device=device)
+    var_indices = torch.searchsorted(cumulative_probs.detach(), alpha_tensor).clamp(max=num_atoms - 1)
+
+    atom_indices_j = torch.arange(num_atoms, device=device).view(1, -1)
+    tail_mask = atom_indices_j < var_indices
+
+    per_atom_expectation = sorted_probs * sorted_atoms.view(1, -1).detach()
+    tail_expectation = torch.sum(per_atom_expectation * tail_mask, dim=1)
+
+    tail_mass_indices = (var_indices - 1).clamp(min=0)
+    tail_mass = cumulative_probs.gather(1, tail_mass_indices).squeeze(1)
+    tail_mass[var_indices.squeeze(1) == 0] = 0.0
+
+    weight_on_var = alpha - tail_mass
+    var_atom_values = sorted_atoms[var_indices.squeeze(1)].detach()
+    expectation_on_var = weight_on_var * var_atom_values
+
+    cvar = (tail_expectation + expectation_on_var) / (alpha + 1e-8)
+
+    return cvar
+
+
+
+class DistributionalPPO(RecurrentPPO):
+    """
+    Дистрибутивный вариант RecurrentPPO без использования смешанной точности.
+    """
+    def __init__(
+        self,
+        policy: Union[str, Type[RecurrentActorCriticPolicy]],
+        env: Union[VecEnv, str],
+        cql_alpha: float = 1.0,
+        cql_beta: float = 5.0,
+        cvar_alpha: float = 0.05,
+        cvar_weight: float = 0.5,
+        v_range_ema_alpha: float = 0.01,
+        bc_warmup_steps: int = 0,
+        bc_decay_steps: int = 0,
+        bc_final_coef: Optional[float] = None,
+        use_torch_compile: bool = False,
+        **kwargs: Any,
+    ):
+        self._last_lstm_states = None
+        super().__init__(policy=policy, env=env, **kwargs)
+
+        self.cql_alpha = cql_alpha
+        self.cql_beta = cql_beta
+        self.cvar_alpha = cvar_alpha
+        self.cvar_weight = cvar_weight
+        self.v_range_ema_alpha = v_range_ema_alpha
+        self.running_v_min = 0.0
+        self.running_v_max = 0.0
+        self.v_range_initialized = False
+
+        self.bc_warmup_steps = max(0, int(bc_warmup_steps))
+        self.bc_decay_steps = max(0, int(bc_decay_steps))
+        self.bc_initial_coef = float(cql_alpha)
+        if bc_final_coef is None:
+            self.bc_final_coef = 0.0
+        else:
+            self.bc_final_coef = float(bc_final_coef)
+        self._current_bc_coef = float(self.bc_initial_coef)
+
+        self.lr_scheduler = None
+
+class DistributionalPPO(RecurrentPPO):
+    """
+    Дистрибутивный вариант RecurrentPPO без использования смешанной точности.
+    """
+    def __init__(
+        self,
+        policy: Union[str, Type[RecurrentActorCriticPolicy]],
+        env: Union[VecEnv, str],
+        cql_alpha: float = 1.0,
+        cql_beta: float = 5.0,
+        cvar_alpha: float = 0.05,
+        cvar_weight: float = 0.5,
+        cvar_cap: Optional[float] = None,
+        v_range_ema_alpha: float = 0.01,
+        use_torch_compile: bool = False,
+        **kwargs: Any,
+    ):
+        self._last_lstm_states = None
+        super().__init__(policy=policy, env=env, **kwargs)
+
+        self.cql_alpha = cql_alpha
+        self.cql_beta = cql_beta
+        self.cvar_alpha = cvar_alpha
+        self.cvar_weight = cvar_weight
+        if cvar_cap is not None and cvar_cap <= 0:
+            raise ValueError("'cvar_cap' must be positive when provided")
+        self.cvar_cap = cvar_cap
+        self.v_range_ema_alpha = v_range_ema_alpha
+        self.running_v_min = 0.0
+        self.running_v_max = 0.0
+        self.v_range_initialized = False
+
+        self.lr_scheduler = None
+
+        
+        if use_torch_compile and self.device.type == "cuda":
+            print("--> Compiling the policy with torch.compile...")
+            # Оптимизатор уже создан и ссылается на параметры,
+            # torch.compile будет работать с ними.
+            self.policy = torch.compile(self.policy, mode="reduce-overhead")
+            print("--> Policy compilation complete.")
+        cap_repr = f"{self.cvar_cap:.3f}" if self.cvar_cap is not None else "∞"
+        print(
+            f"--> CVaR-in-loss settings: (alpha={self.cvar_alpha:.2f}, weight={self.cvar_weight:.2f}, cap={cap_repr})."
+        )
+
+        if hasattr(self.policy, "optimizer_scheduler") and self.policy.optimizer_scheduler is not None:
+            self.lr_scheduler = self.policy.optimizer_scheduler
+    
+    def parameters(self, recurse: bool = True):
+        """Позволяет обращаться к параметрам агента как к nn.Module."""
+        return self.policy.parameters(recurse)
+
+    def _update_bc_coef(self) -> float:
+        """Возвращает текущий коэффициент при BC-части policy loss."""
+        if self.bc_decay_steps <= 0:
+            self._current_bc_coef = self.bc_initial_coef
+            return self._current_bc_coef
+
+        timesteps_after_warmup = max(0, self.num_timesteps - self.bc_warmup_steps)
+        if timesteps_after_warmup <= 0:
+            self._current_bc_coef = self.bc_initial_coef
+            return self._current_bc_coef
+
+        decay_progress = min(1.0, timesteps_after_warmup / max(1, self.bc_decay_steps))
+        self._current_bc_coef = self.bc_initial_coef + (
+            self.bc_final_coef - self.bc_initial_coef
+        ) * decay_progress
+        return self._current_bc_coef
+
+    def collect_rollouts(
+        self,
+        env: VecEnv,
+        callback: BaseCallback,
+        rollout_buffer: RolloutBuffer,
+        n_rollout_steps: int,
+    ) -> bool:
+        """
+        Собирает траектории. Эта версия адаптирована для дистрибутивного RL.
+        """
+        assert self._last_obs is not None, "No previous observation was provided"
+        if self._last_lstm_states is None:
+            # self.policy.recurrent_initial_state создается в RecurrentActorCriticPolicy
+            # и является кортежем из двух тензоров (для pi и vf)
+            initial_state = self.policy.recurrent_initial_state
+            # Перемещаем начальное состояние на правильное устройство
+            self._last_lstm_states = (initial_state[0].to(self.device), initial_state[1].to(self.device))
+
+
+        self.policy.set_training_mode(False)
+
+        vec_normalize_env: Optional[VecNormalize] = None
+        for candidate_env in (env, getattr(self, "env", None)):
+            if candidate_env is None:
+                continue
+            if isinstance(candidate_env, VecNormalize):
+                vec_normalize_env = candidate_env
+            else:
+                try:
+                    vec_normalize_env = unwrap_vec_normalize(candidate_env)
+                except ValueError:
+                    vec_normalize_env = None
+            if vec_normalize_env is not None:
+                break
+
+        if vec_normalize_env is not None and getattr(vec_normalize_env, "norm_reward", False):
+            raise AssertionError("VecNormalize reward normalization must be disabled to recover raw ΔPnL.")
+
+        n_steps = 0
+        rollout_buffer.reset()
+        callback.on_rollout_start()
+
+        while n_steps < n_rollout_steps:
+            with torch.no_grad():
+                obs_tensor = self.policy.obs_to_tensor(self._last_obs)[0]
+                episode_starts = torch.as_tensor(self._last_episode_starts, dtype=torch.float32).to(self.device)
+
+                actions, _, log_probs, self._last_lstm_states = self.policy.forward(
+                    obs_tensor, self._last_lstm_states, episode_starts
+                )
+
+                value_logits = self.policy.last_value_logits
+
+            if value_logits is None:
+                raise RuntimeError("Policy did not cache value logits during forward pass")
+
+            probs = torch.softmax(value_logits, dim=1)
+            scalar_values = (probs * self.policy.atoms).sum(dim=1, keepdim=True).detach()
+            actions = actions.cpu().numpy()
+
+            clipped_actions = actions
+            if isinstance(self.action_space, gym.spaces.Box):
+                clipped_actions = np.clip(actions, self.action_space.low, self.action_space.high)
+
+            new_obs, rewards, dones, infos = env.step(clipped_actions)
+            normalized_rewards = rewards
+            raw_rewards = rewards
+            if vec_normalize_env is not None and hasattr(vec_normalize_env, "get_original_reward"):
+                raw_rewards = vec_normalize_env.get_original_reward()
+            raw_rewards = np.asarray(raw_rewards)
+            rewards = raw_rewards
+            if raw_rewards.size > 0:
+                self.logger.record("rollout/raw_reward_mean", float(np.mean(raw_rewards)))
+
+            self.num_timesteps += env.num_envs
+
+            callback.update_locals(locals())
+            if callback.on_step() is False:
+                return False
+
+            self._update_info_buffer(infos)
+            n_steps += 1
+
+            if isinstance(self.action_space, gym.spaces.Discrete):
+                actions = actions.reshape(-1, 1)
+
+            
+
+            rollout_buffer.add(
+                self._last_obs,
+                actions,
+                rewards,
+                self._last_episode_starts,
+                scalar_values.squeeze(-1),
+                log_probs,
+                lstm_states=self._last_lstm_states,
+            )
+
+            self._last_obs = new_obs
+            self._last_episode_starts = dones
+
+        with torch.no_grad():
+            obs_tensor = self.policy.obs_to_tensor(new_obs)[0]
+            episode_starts = torch.as_tensor(dones, dtype=torch.float32).to(self.device)
+            _, _, _, _ = self.policy.forward(obs_tensor, self._last_lstm_states, episode_starts)
+
+            last_value_logits = self.policy.last_value_logits
+            if last_value_logits is None:
+                raise RuntimeError("Policy did not cache value logits during terminal forward pass")
+
+            last_probs = torch.softmax(last_value_logits, dim=1)
+            last_scalar_values = (last_probs * self.policy.atoms).sum(dim=1)
+
+        rollout_buffer.compute_returns_and_advantage(last_values=last_scalar_values, dones=dones)
+        callback.on_rollout_end()
+        return True
+
+
+
+    def train(self) -> None:
+        """
+        Обновляет параметры политики стандартными градиентными шагами.
+        """
+        self.policy.set_training_mode(True)
+        self._update_learning_rate(self.policy.optimizer)
+        clip_range = self.clip_range(self._current_progress_remaining)
+
+        policy_clip_limit = getattr(self.policy, "value_clip_limit", None)
+        if policy_clip_limit is None:
+            with torch.no_grad():
+                clip_limit = float(torch.max(torch.abs(self.policy.atoms)).item())
+        else:
+            clip_limit = float(policy_clip_limit)
+        if not math.isfinite(clip_limit) or clip_limit <= 0.0:
+            raise RuntimeError(f"Invalid value clip limit computed for critic loss: {clip_limit}")
+ 
+        with torch.no_grad():
+            # Вычисляем мин/макс по ВСЕМУ буферу роллаута
+            v_min = self.rollout_buffer.returns.min().item()
+            v_max = self.rollout_buffer.returns.max().item()
+            v_min = max(v_min, -clip_limit)
+            v_max = min(v_max, clip_limit)
+            if v_max <= v_min:
+                v_min, v_max = -clip_limit, clip_limit
+            # Сразу обновляем атомы в политике
+            self.policy.update_atoms(v_min, v_max)
+
+        # Логируем эти границы
+        self.logger.record("train/v_min", v_min)
+        self.logger.record("train/v_max", v_max)
+        self.logger.record("train/value_clip_limit", clip_limit)
+
+        last_clamped_returns: Optional[torch.Tensor] = None
+        for epoch in range(self.n_epochs):
+            approx_kl_divs = []
+            for rollout_data in self.rollout_buffer.get(self.batch_size):
+                
+                
+
+                
+                values, log_prob, entropy = self.policy.evaluate_actions(
+                    rollout_data.observations,
+                    rollout_data.actions,
+                    rollout_data.lstm_states,
+                    rollout_data.episode_starts,
+                )
+
+                # --- РАСЧЕТ ПОЛИТИЧЕСКОЙ ПОТЕРИ (POLICY LOSS) ---
+                advantages = rollout_data.advantages
+                if self.normalize_advantage:
+                    advantages = (advantages - advantages.mean()) / (advantages.std() + 1e-8)
+
+                ratio = torch.exp(log_prob - rollout_data.old_log_prob)
+                policy_loss_1 = advantages * ratio
+                policy_loss_2 = advantages * torch.clamp(ratio, 1 - clip_range, 1 + clip_range)
+                policy_loss_ppo = -torch.min(policy_loss_1, policy_loss_2).mean()
+
+                with torch.no_grad():
+                    weights = torch.exp(advantages / self.cql_beta)
+                    weights = torch.clamp(weights, max=100.0).detach()
+                policy_loss_bc = (-log_prob * weights).mean()
+
+                policy_loss = policy_loss_ppo + self.cql_alpha * policy_loss_bc
+
+                # --- РАСЧЕТ ПОТЕРИ ЭНТРОПИИ ---
+                if entropy is None:
+                    entropy_loss = -torch.mean(-log_prob)
+                else:
+                    entropy_loss = -torch.mean(entropy)
+
+                # --- РАСЧЕТ КРИТИЧЕСКОЙ ПОТЕРИ (CRITIC LOSS) В ПОЛНОЙ ТОЧНОСТИ ---
+                value_logits = self.policy.last_value_logits
+                if value_logits is None:
+                    raise RuntimeError("Policy did not cache value logits during training forward pass")
+
+                value_logits_fp32 = value_logits.float()
+                with torch.no_grad():
+                    target_returns = rollout_data.returns
+                    clamped_targets = target_returns.clamp(-clip_limit, clip_limit)
+
+                pred_probs_fp32 = torch.clamp(F.softmax(value_logits_fp32, dim=1), min=1e-8, max=1.0)
+                predicted_values = (pred_probs_fp32 * self.policy.atoms).sum(dim=1, keepdim=True)
+                critic_loss = F.smooth_l1_loss(predicted_values, clamped_targets)
+                last_clamped_returns = clamped_targets
+
+                # --- РАСЧЕТ ПОТЕРИ CVaR (ПОЛНАЯ ТОЧНОСТЬ ДЛЯ РАСПРЕДЕЛЕНИЙ) ---
+                predicted_cvar = calculate_cvar(pred_probs_fp32, self.policy.atoms, self.cvar_alpha)
+                cvar_loss = -predicted_cvar.mean()
+
+                # --- ИТОГОВАЯ ФУНКЦИЯ ПОТЕРЬ ---
+                loss = (
+                    policy_loss.float()
+                    + self.ent_coef * entropy_loss.float()
+                    + self.vf_coef * critic_loss
+                    + self.cvar_weight * cvar_loss
+                )
+
+                self.policy.optimizer.zero_grad(set_to_none=True)
+
+                loss.backward()
+                torch.nn.utils.clip_grad_norm_(self.policy.parameters(), self.max_grad_norm)
+                self.policy.optimizer.step()
+                if self.lr_scheduler is not None:
+                    self.lr_scheduler.step()
+
+    def train(self) -> None:
+        """
+        Обновляет параметры политики стандартными градиентными шагами.
+        """
+        self.policy.set_training_mode(True)
+        self._update_learning_rate(self.policy.optimizer)
+        clip_range = self.clip_range(self._current_progress_remaining)
+ 
+        normalized_atoms: Optional[torch.Tensor] = None
+        returns_mean_value: float = 0.0
+        returns_std_value: float = 1.0
+
+        with torch.no_grad():
+            # Вычисляем мин/макс по ВСЕМУ буферу роллаута
+            v_min = self.rollout_buffer.returns.min().item()
+            v_max = self.rollout_buffer.returns.max().item()
+            # Сразу обновляем атомы в политике
+            self.policy.update_atoms(v_min, v_max)
+
+            # Находим эпизодные returns (по состояниям начала эпизода) и нормализуем их
+            returns_tensor = torch.as_tensor(
+                self.rollout_buffer.returns, device=self.device, dtype=torch.float32
+            ).flatten()
+            episode_start_mask = torch.as_tensor(
+                self.rollout_buffer.episode_starts, device=self.device, dtype=torch.bool
+            ).flatten()
+
+            episode_returns = returns_tensor[episode_start_mask]
+            if episode_returns.numel() == 0:
+                # В редких случаях батч может не содержать начала эпизодов — используем все returns
+                episode_returns = returns_tensor
+
+            returns_mean = episode_returns.mean()
+            returns_std = episode_returns.std(unbiased=False)
+
+            if not torch.isfinite(returns_std) or returns_std < 1e-6:
+                returns_std = torch.tensor(1.0, device=self.device)
+
+            returns_mean = returns_mean.to(torch.float32)
+            returns_std = returns_std.to(torch.float32)
+
+            normalized_atoms = ((self.policy.atoms.to(self.device) - returns_mean) / returns_std).to(
+                torch.float32
+            )
+
+            returns_mean_value = returns_mean.item()
+            returns_std_value = returns_std.item()
+
+        # Логируем эти границы
+
+        self.logger.record("train/v_min", v_min)
+        self.logger.record("train/v_max", v_max)
+
+        bc_coef = self._update_bc_coef()
+        self.logger.record("train/policy_bc_coef", bc_coef)
+
+        for epoch in range(self.n_epochs):
+            approx_kl_divs = []
+            for rollout_data in self.rollout_buffer.get(self.batch_size):
+                
+                
+
+                
+                values, log_prob, entropy = self.policy.evaluate_actions(
+                    rollout_data.observations,
+                    rollout_data.actions,
+                    rollout_data.lstm_states,
+                    rollout_data.episode_starts,
+                )
+
+                # --- РАСЧЕТ ПОЛИТИЧЕСКОЙ ПОТЕРИ (POLICY LOSS) ---
+                advantages = rollout_data.advantages
+                if self.normalize_advantage:
+                    advantages = (advantages - advantages.mean()) / (advantages.std() + 1e-8)
+
+                ratio = torch.exp(log_prob - rollout_data.old_log_prob)
+                policy_loss_1 = advantages * ratio
+                policy_loss_2 = advantages * torch.clamp(ratio, 1 - clip_range, 1 + clip_range)
+                policy_loss_ppo = -torch.min(policy_loss_1, policy_loss_2).mean()
+
+                with torch.no_grad():
+                    weights = torch.exp(advantages / self.cql_beta)
+                    weights = torch.clamp(weights, max=100.0).detach()
+                policy_loss_bc = (-log_prob * weights).mean()
+                policy_loss_bc_weighted = policy_loss_bc * bc_coef
+
+                policy_loss = policy_loss_ppo + policy_loss_bc_weighted
+
+                # --- РАСЧЕТ ПОТЕРИ ЭНТРОПИИ ---
+                if entropy is None:
+                    entropy_loss = -torch.mean(-log_prob)
+                else:
+                    entropy_loss = -torch.mean(entropy)
+
+                # --- РАСЧЕТ КРИТИЧЕСКОЙ ПОТЕРИ (CRITIC LOSS) В ПОЛНОЙ ТОЧНОСТИ ---
+                value_logits = self.policy.last_value_logits
+                if value_logits is None:
+                    raise RuntimeError("Policy did not cache value logits during training forward pass")
+
+                value_logits_fp32 = value_logits.float()
+                with torch.no_grad():
+                    target_returns = rollout_data.returns
+                    delta_z = (self.policy.v_max - self.policy.v_min) / (self.policy.num_atoms - 1)
+                    clamped_targets = target_returns.clamp(self.policy.v_min, self.policy.v_max)
+                    b = (clamped_targets - self.policy.v_min) / (delta_z + 1e-8)
+                    lower_bound = b.floor().long()
+                    upper_bound = b.ceil().long()
+
+                    lower_bound[(upper_bound > 0) & (lower_bound == upper_bound)] -= 1
+                    upper_bound[(lower_bound < (self.policy.num_atoms - 1)) & (lower_bound == upper_bound)] += 1
+
+                    lower_bound = lower_bound.clamp(min=0, max=self.policy.num_atoms - 1)
+                    upper_bound = upper_bound.clamp(min=0, max=self.policy.num_atoms - 1)
+                    target_distribution = torch.zeros_like(value_logits_fp32)
+                    upper_prob = (b - lower_bound.float())
+                    lower_prob = (upper_bound.float() - b)
+                    upper_prob = upper_prob.to(target_distribution.dtype)
+                    lower_prob = lower_prob.to(target_distribution.dtype)
+                    target_distribution.scatter_add_(1, lower_bound.unsqueeze(1), lower_prob.unsqueeze(1))
+                    target_distribution.scatter_add_(1, upper_bound.unsqueeze(1), upper_prob.unsqueeze(1))
+
+                pred_probs_fp32 = torch.clamp(F.softmax(value_logits_fp32, dim=1), min=1e-8, max=1.0)
+                log_predictions = torch.log(pred_probs_fp32)
+                critic_loss = -(target_distribution * log_predictions).sum(dim=1).mean()
+
+                # --- РАСЧЕТ ПОТЕРИ CVaR (ПОЛНАЯ ТОЧНОСТЬ ДЛЯ РАСПРЕДЕЛЕНИЙ) ---
+                predicted_cvar = calculate_cvar(pred_probs_fp32, self.policy.atoms, self.cvar_alpha)
+                cvar_loss = -predicted_cvar.mean()
+
+                # --- ИТОГОВАЯ ФУНКЦИЯ ПОТЕРЬ ---
+                loss = (
+                    policy_loss.float()
+                    + self.ent_coef * entropy_loss.float()
+                    + self.vf_coef * critic_loss
+                    + self.cvar_weight * cvar_loss
+                )
+
+                self.policy.optimizer.zero_grad(set_to_none=True)
+
+                loss.backward()
+                torch.nn.utils.clip_grad_norm_(self.policy.parameters(), self.max_grad_norm)
+                self.policy.optimizer.step()
+                if self.lr_scheduler is not None:
+                    self.lr_scheduler.step()
+
+        self.logger.record("train/v_min", v_min)
+        self.logger.record("train/v_max", v_max)
+        self.logger.record("train/episode_return_mean", returns_mean_value)
+        self.logger.record("train/episode_return_std", returns_std_value)
+
+        cvar_term = torch.tensor(0.0, device=self.device)
+
+        for epoch in range(self.n_epochs):
+            approx_kl_divs = []
+            for rollout_data in self.rollout_buffer.get(self.batch_size):
+                
+                
+
+                
+                values, log_prob, entropy = self.policy.evaluate_actions(
+                    rollout_data.observations,
+                    rollout_data.actions,
+                    rollout_data.lstm_states,
+                    rollout_data.episode_starts,
+                )
+
+                # --- РАСЧЕТ ПОЛИТИЧЕСКОЙ ПОТЕРИ (POLICY LOSS) ---
+                advantages = rollout_data.advantages
+                if self.normalize_advantage:
+                    advantages = (advantages - advantages.mean()) / (advantages.std() + 1e-8)
+
+                ratio = torch.exp(log_prob - rollout_data.old_log_prob)
+                policy_loss_1 = advantages * ratio
+                policy_loss_2 = advantages * torch.clamp(ratio, 1 - clip_range, 1 + clip_range)
+                policy_loss_ppo = -torch.min(policy_loss_1, policy_loss_2).mean()
+
+                with torch.no_grad():
+                    weights = torch.exp(advantages / self.cql_beta)
+                    weights = torch.clamp(weights, max=100.0).detach()
+                policy_loss_bc = (-log_prob * weights).mean()
+
+                policy_loss = policy_loss_ppo + self.cql_alpha * policy_loss_bc
+
+                # --- РАСЧЕТ ПОТЕРИ ЭНТРОПИИ ---
+                if entropy is None:
+                    entropy_loss = -torch.mean(-log_prob)
+                else:
+                    entropy_loss = -torch.mean(entropy)
+
+                # --- РАСЧЕТ КРИТИЧЕСКОЙ ПОТЕРИ (CRITIC LOSS) В ПОЛНОЙ ТОЧНОСТИ ---
+                value_logits = self.policy.last_value_logits
+                if value_logits is None:
+                    raise RuntimeError("Policy did not cache value logits during training forward pass")
+
+                value_logits_fp32 = value_logits.float()
+                with torch.no_grad():
+                    target_returns = rollout_data.returns
+                    delta_z = (self.policy.v_max - self.policy.v_min) / (self.policy.num_atoms - 1)
+                    clamped_targets = target_returns.clamp(self.policy.v_min, self.policy.v_max)
+                    b = (clamped_targets - self.policy.v_min) / (delta_z + 1e-8)
+                    lower_bound = b.floor().long()
+                    upper_bound = b.ceil().long()
+
+                    lower_bound[(upper_bound > 0) & (lower_bound == upper_bound)] -= 1
+                    upper_bound[(lower_bound < (self.policy.num_atoms - 1)) & (lower_bound == upper_bound)] += 1
+
+                    lower_bound = lower_bound.clamp(min=0, max=self.policy.num_atoms - 1)
+                    upper_bound = upper_bound.clamp(min=0, max=self.policy.num_atoms - 1)
+                    target_distribution = torch.zeros_like(value_logits_fp32)
+                    upper_prob = (b - lower_bound.float())
+                    lower_prob = (upper_bound.float() - b)
+                    upper_prob = upper_prob.to(target_distribution.dtype)
+                    lower_prob = lower_prob.to(target_distribution.dtype)
+                    target_distribution.scatter_add_(1, lower_bound.unsqueeze(1), lower_prob.unsqueeze(1))
+                    target_distribution.scatter_add_(1, upper_bound.unsqueeze(1), upper_prob.unsqueeze(1))
+
+                pred_probs_fp32 = torch.clamp(F.softmax(value_logits_fp32, dim=1), min=1e-8, max=1.0)
+                log_predictions = torch.log(pred_probs_fp32)
+                critic_loss = -(target_distribution * log_predictions).sum(dim=1).mean()
+
+                # --- РАСЧЕТ ПОТЕРИ CVaR (ПОЛНАЯ ТОЧНОСТЬ ДЛЯ РАСПРЕДЕЛЕНИЙ) ---
+
+                predicted_cvar = calculate_cvar(pred_probs_fp32, self.policy.atoms, self.cvar_alpha)
+                cvar_raw = predicted_cvar.mean()
+                cvar_loss = -cvar_raw
+                cvar_term = self.cvar_weight * cvar_loss
+
+                episode_start_mask = rollout_data.episode_starts.view(-1) > 0.5
+                probs_for_cvar = pred_probs_fp32[episode_start_mask]
+                if probs_for_cvar.numel() == 0:
+                    probs_for_cvar = pred_probs_fp32
+
+                atoms_for_cvar = normalized_atoms if normalized_atoms is not None else self.policy.atoms
+                predicted_cvar = calculate_cvar(probs_for_cvar, atoms_for_cvar, self.cvar_alpha)
+                cvar_loss = -predicted_cvar.mean()
+                cvar_term = self.cvar_weight * cvar_loss
+                if self.cvar_cap is not None:
+                    cvar_term = torch.clamp(cvar_term, min=-self.cvar_cap, max=self.cvar_cap)
+
+
+                # --- ИТОГОВАЯ ФУНКЦИЯ ПОТЕРЬ ---
+                loss = (
+                    policy_loss.float()
+                    + self.ent_coef * entropy_loss.float()
+                    + self.vf_coef * critic_loss
+                    + cvar_term
+                )
+
+                self.policy.optimizer.zero_grad(set_to_none=True)
+
+                loss.backward()
+                torch.nn.utils.clip_grad_norm_(self.policy.parameters(), self.max_grad_norm)
+                self.policy.optimizer.step()
+                if self.lr_scheduler is not None:
+                    self.lr_scheduler.step()
+
+
+
+
+                with torch.no_grad():
+                    log_ratio = log_prob - rollout_data.old_log_prob
+                    approx_kl_divs.append(torch.mean((torch.exp(log_ratio) - 1) - log_ratio).cpu().numpy())
+
+        self._n_updates += self.n_epochs
+
+        with torch.no_grad():
+            pred_probs = F.softmax(value_logits, dim=1)
+            mean_pred_values = (pred_probs * self.policy.atoms).sum(dim=1, keepdim=True)
+
+        if last_clamped_returns is None:
+            last_clamped_returns = rollout_data.returns.clamp(-clip_limit, clip_limit)
+
+        y_true_np = last_clamped_returns.flatten().cpu().numpy()
+        y_pred_np = mean_pred_values.flatten().cpu().numpy()
+        explained_var = np.nan_to_num(safe_explained_variance(y_true_np, y_pred_np))
+
+        self.logger.record("train/entropy_loss", entropy_loss.item())
+
+        weighted_bc_value = policy_loss_bc_weighted.item()
+        ppo_loss_value = policy_loss_ppo.item()
+        bc_ratio = abs(weighted_bc_value) / (abs(ppo_loss_value) + 1e-8)
+
+        self.logger.record("train/policy_loss", policy_loss.item())
+        self.logger.record("train/critic_loss", critic_loss.item())
+        self.logger.record("train/cvar_loss", cvar_loss.item())
+        self.logger.record("train/policy_loss_ppo", policy_loss_ppo.item())
+        self.logger.record("train/policy_loss_bc", policy_loss_bc.item())
+        self.logger.record("train/policy_loss_bc_weighted", weighted_bc_value)
+        self.logger.record("train/policy_bc_vs_ppo_ratio", bc_ratio)
+
+        self.logger.record("train/policy_loss", policy_loss.item())
+        self.logger.record("train/critic_loss", critic_loss.item())
+
+        self.logger.record("train/cvar_raw", cvar_raw.item())
+        self.logger.record("train/cvar_loss", cvar_loss.item())
+
+        self.logger.record("train/cvar_loss", cvar_loss.item())
+        if self.cvar_cap is not None:
+            self.logger.record("train/cvar_cap", self.cvar_cap)
+
+        self.logger.record("train/cvar_term", cvar_term.item())
+        self.logger.record("train/policy_loss_ppo", policy_loss_ppo.item())
+        self.logger.record("train/policy_loss_bc", policy_loss_bc.item())
+
+        if len(approx_kl_divs) > 0:
+            self.logger.record("train/approx_kl", np.mean(approx_kl_divs))
+        self.logger.record("train/loss", loss.item())
+        self.logger.record("train/explained_variance", explained_var)
+        self.logger.record("train/clip_range", clip_range)