import copy
import dataclasses
import io
import itertools
import logging
import math
import os
import warnings
from collections import deque
from collections.abc import Mapping
from dataclasses import dataclass
from typing import Any, Callable, Generator, Iterable, Literal, NamedTuple, Optional, Sequence, Tuple, Type, Union, cast

import gymnasium as gym
import numpy as np
import torch
import torch.nn.functional as F
from sb3_contrib import RecurrentPPO
from sb3_contrib.common.recurrent.policies import RecurrentActorCriticPolicy
from sb3_contrib.common.recurrent.buffers import RecurrentRolloutBuffer
from sb3_contrib.common.recurrent.type_aliases import RNNStates
from stable_baselines3.common.callbacks import BaseCallback, CallbackList, EvalCallback
from stable_baselines3.common.vec_env import VecEnv
from stable_baselines3.common.vec_env.vec_normalize import VecNormalize
from stable_baselines3.common.type_aliases import GymEnv
from stable_baselines3.common.running_mean_std import RunningMeanStd
from stable_baselines3.common.save_util import load_from_zip_file


# Default clip range used for critic value clipping across the training stack.
# Keep in sync with ``train_model_multi_patch.DEFAULT_CLIP_RANGE_VF``.
DEFAULT_CLIP_RANGE_VF: float = 0.7

try:  # pragma: no cover - import shim for script vs package usage
    from winrate_stats import (
        WinRateAccumulator,
        WinRateStats,
        extract_episode_win_payload,
    )
except ImportError:  # pragma: no cover - fallback when imported as package module
    from .winrate_stats import (  # type: ignore[import-not-found]
        WinRateAccumulator,
        WinRateStats,
        extract_episode_win_payload,
    )


logger = logging.getLogger(__name__)


def _cfg_get(cfg: Any, key: str, default: Any = None) -> Any:
    """Generic getter for dicts, pydantic/dataclass objects, and custom cfgs."""

    if cfg is None:
        return default
    if isinstance(cfg, Mapping):
        return cfg.get(key, default)
    if hasattr(cfg, key):
        return getattr(cfg, key)
    get = getattr(cfg, "get", None)
    if callable(get):
        try:
            return get(key, default)
        except TypeError:
            try:
                return get(key)
            except Exception:
                pass
    for dump in ("model_dump", "dict"):
        fn = getattr(cfg, dump, None)
        if callable(fn):
            try:
                return fn().get(key, default)
            except Exception:
                pass
    if dataclasses.is_dataclass(cfg):
        try:
            return dataclasses.asdict(cfg).get(key, default)
        except Exception:
            pass
    return default


def _popart_value_to_serializable(value: Any) -> Any:
    if isinstance(value, (str, bool)) or value is None:
        return value
    if isinstance(value, (int, float)):
        return float(value) if isinstance(value, float) else int(value)
    if isinstance(value, np.generic):
        return value.item()
    if hasattr(value, "__fspath__"):
        return os.fspath(value)
    if isinstance(value, Mapping):
        return {
            str(key): _popart_value_to_serializable(val) for key, val in value.items()
        }
    if isinstance(value, (list, tuple)):
        return [_popart_value_to_serializable(item) for item in value]
    return str(value)


def _serialize_popart_config(cfg: Mapping[str, Any]) -> dict[str, Any]:
    return {key: _popart_value_to_serializable(value) for key, value in cfg.items()}


PadFn = Callable[[Union[np.ndarray, torch.Tensor]], np.ndarray]

try:
    from stable_baselines3.common.vec_env.vec_normalize import unwrap_vec_normalize as _sb3_unwrap
except Exception:  # pragma: no cover - backcompat guard
    _sb3_unwrap = None


if hasattr(torch, "set_float32_matmul_precision"):
    torch.set_float32_matmul_precision("high")


def unwrap_vec_normalize(env: VecEnv) -> Optional[VecNormalize]:
    """Backwards compatible helper to locate VecNormalize inside wrappers."""

    if _sb3_unwrap is not None:
        return _sb3_unwrap(env)

    try:
        from stable_baselines3.common.vec_env.base_vec_env import VecEnvWrapper
    except Exception:  # pragma: no cover - optional dependency guard
        return None

    candidate: Optional[VecEnv] = env
    while candidate is not None:
        if isinstance(candidate, VecNormalize):
            return candidate
        if not isinstance(candidate, VecEnvWrapper):
            break
        candidate = getattr(candidate, "venv", None)
    return None


def _compute_returns_with_time_limits(
    rollout_buffer: RecurrentRolloutBuffer,
    last_values: torch.Tensor,
    dones: np.ndarray,
    gamma: float,
    gae_lambda: float,
    time_limit_mask: np.ndarray,
    time_limit_bootstrap: np.ndarray,
) -> None:
    """Compute GAE/returns with TimeLimit bootstrap support."""  # FIX

    rewards = np.asarray(rollout_buffer.rewards, dtype=np.float32)
    values = np.asarray(rollout_buffer.values, dtype=np.float32)
    episode_starts = np.asarray(rollout_buffer.episode_starts, dtype=np.float32)

    if rewards.ndim != 2 or values.ndim != 2:
        raise ValueError("Rollout buffer must store rewards and values as 2D arrays")

    buffer_size, n_envs = rewards.shape
    advantages = np.zeros((buffer_size, n_envs), dtype=np.float32)

    last_values_np = last_values.detach().cpu().numpy()
    last_values_np = np.asarray(last_values_np, dtype=np.float32).reshape(n_envs)
    dones_float = np.asarray(dones, dtype=np.float32).reshape(n_envs)

    if time_limit_mask.shape != (buffer_size, n_envs):
        raise ValueError("TimeLimit mask must match rollout buffer dimensions")
    if time_limit_bootstrap.shape != (buffer_size, n_envs):
        raise ValueError("TimeLimit bootstrap values must match rollout buffer dimensions")

    last_gae_lam = np.zeros(n_envs, dtype=np.float32)

    for step in reversed(range(buffer_size)):
        if step == buffer_size - 1:
            next_non_terminal = 1.0 - dones_float
            next_values = last_values_np.copy()
        else:
            next_non_terminal = 1.0 - episode_starts[step + 1].astype(np.float32)
            next_values = values[step + 1].astype(np.float32).copy()

        mask = time_limit_mask[step]
        if np.any(mask):
            next_non_terminal = np.where(mask, 1.0, next_non_terminal)
            next_values = np.where(mask, time_limit_bootstrap[step], next_values)

        delta = rewards[step] + gamma * next_values * next_non_terminal - values[step]
        last_gae_lam = delta + gamma * gae_lambda * next_non_terminal * last_gae_lam
        advantages[step] = last_gae_lam

    rollout_buffer.advantages = advantages.astype(np.float32, copy=False)
    rollout_buffer.returns = (advantages + values).astype(np.float32, copy=False)


def safe_explained_variance(
    y_true: np.ndarray, y_pred: np.ndarray, weights: Optional[np.ndarray] = None
) -> float:
    """Stable explained variance that optionally supports per-sample weights."""

    y_true64 = np.asarray(y_true, dtype=np.float64).reshape(-1)
    y_pred64 = np.asarray(y_pred, dtype=np.float64).reshape(-1)
    weights64: Optional[np.ndarray]
    if weights is not None:
        weights64 = np.asarray(weights, dtype=np.float64).reshape(-1)
        length = min(y_true64.size, y_pred64.size, weights64.size)
    else:
        weights64 = None
        length = min(y_true64.size, y_pred64.size)
    if length <= 0:
        return float("nan")

    y_true64 = y_true64[:length]
    y_pred64 = y_pred64[:length]

    if weights64 is not None:
        weights64 = weights64[:length]
        finite_mask = (
            np.isfinite(y_true64)
            & np.isfinite(y_pred64)
            & np.isfinite(weights64)
            & (weights64 > 0.0)
        )
        if not np.any(finite_mask):
            return float("nan")
        y_true64 = y_true64[finite_mask]
        y_pred64 = y_pred64[finite_mask]
        weights64 = weights64[finite_mask]
        sum_w = float(np.sum(weights64))
        if not math.isfinite(sum_w) or sum_w <= 0.0:
            return float("nan")
        sum_w_sq = float(np.sum(weights64**2))
        denom = sum_w - (sum_w_sq / sum_w if sum_w_sq > 0.0 else 0.0)
        if denom <= 0.0 or not math.isfinite(denom):
            return float("nan")
        mean_y = float(np.sum(weights64 * y_true64) / sum_w)
        var_y_num = float(np.sum(weights64 * (y_true64 - mean_y) ** 2))
        if not math.isfinite(var_y_num):
            return float("nan")
        var_y = var_y_num / denom
        if not math.isfinite(var_y) or var_y <= 0.0:
            return float("nan")
        residual = y_true64 - y_pred64
        residual_mean = float(np.sum(weights64 * residual) / sum_w)
        if not math.isfinite(residual_mean):
            return float("nan")
        var_res_num = float(np.sum(weights64 * (residual - residual_mean) ** 2))
        if not math.isfinite(var_res_num):
            return float("nan")
        var_res = var_res_num / denom
        if not math.isfinite(var_res) or var_res < 0.0:
            return float("nan")
        ratio = var_res / var_y
        if not math.isfinite(ratio):
            return float("nan")
        return float(1.0 - ratio)

    finite_mask = np.isfinite(y_true64) & np.isfinite(y_pred64)
    if not np.any(finite_mask):
        return float("nan")
    y_true64 = y_true64[finite_mask]
    y_pred64 = y_pred64[finite_mask]
    if y_true64.size <= 1:
        return float("nan")
    var_y = float(np.var(y_true64, ddof=1))
    if not math.isfinite(var_y) or var_y <= 0.0:
        return float("nan")
    var_res = float(np.var(y_true64 - y_pred64, ddof=1))
    if not math.isfinite(var_res):
        return float("nan")
    ratio = var_res / var_y
    if not math.isfinite(ratio):
        return float("nan")
    return float(1.0 - ratio)


def _weighted_variance_np(values: np.ndarray, weights: Optional[np.ndarray]) -> float:
    """Compute (un)weighted variance with Bessel's correction when possible."""  # FIX

    values64 = np.asarray(values, dtype=np.float64).reshape(-1)
    if values64.size == 0:
        return float("nan")

    if weights is None:
        finite_mask = np.isfinite(values64)
        if not np.any(finite_mask):
            return float("nan")
        values64 = values64[finite_mask]
        if values64.size <= 1:
            return float("nan")
        return float(np.var(values64, ddof=1))

    weights64 = np.asarray(weights, dtype=np.float64).reshape(-1)
    length = min(values64.size, weights64.size)
    if length == 0:
        return float("nan")
    values64 = values64[:length]
    weights64 = weights64[:length]

    finite_mask = (
        np.isfinite(values64)
        & np.isfinite(weights64)
        & (weights64 > 0.0)
    )
    if not np.any(finite_mask):
        return float("nan")
    values64 = values64[finite_mask]
    weights64 = weights64[finite_mask]

    if values64.size == 0:
        return float("nan")

    sum_w = float(np.sum(weights64))
    if not math.isfinite(sum_w) or sum_w <= 0.0:
        return float("nan")

    sum_w_sq = float(np.sum(weights64**2))
    denom = sum_w - (sum_w_sq / sum_w if sum_w_sq > 0.0 else 0.0)
    if denom <= 0.0 or not math.isfinite(denom):
        return float("nan")

    mean_w = float(np.sum(weights64 * values64) / sum_w)
    var_num = float(np.sum(weights64 * (values64 - mean_w) ** 2))
    if not math.isfinite(var_num):
        return float("nan")

    return var_num / denom


def compute_grouped_explained_variance(
    y_true: Sequence[float],
    y_pred: Sequence[float],
    group_keys: Sequence[str],
    *,
    weights: Optional[Sequence[float]] = None,
    variance_floor: float = 1e-8,
) -> tuple[dict[str, float], dict[str, Optional[float]]]:
    """Compute explained variance per group with aggregated summaries."""  # FIX

    true_vals = np.asarray(y_true, dtype=np.float64).reshape(-1)
    pred_vals = np.asarray(y_pred, dtype=np.float64).reshape(-1)
    groups = [str(key) for key in group_keys]
    if weights is not None:
        weight_vals = np.asarray(weights, dtype=np.float64).reshape(-1)
        limit = min(true_vals.size, pred_vals.size, weight_vals.size, len(groups))
    else:
        weight_vals = None
        limit = min(true_vals.size, pred_vals.size, len(groups))

    empty_summary: dict[str, Optional[float]] = {
        "mean_unweighted": None,
        "mean_weighted": None,
        "median": None,
    }

    if limit == 0:
        return {}, empty_summary

    true_vals = true_vals[:limit]
    pred_vals = pred_vals[:limit]
    groups = groups[:limit]
    if weight_vals is not None:
        weight_vals = weight_vals[:limit]

    grouped_indices: dict[str, list[int]] = {}
    for idx, key in enumerate(groups):
        if key.strip() == "":
            key = f"group_{idx}"
        grouped_indices.setdefault(key, []).append(idx)

    ev_grouped: dict[str, float] = {}
    valid_counts: dict[str, int] = {}
    for key, indices in grouped_indices.items():
        idx_array = np.asarray(indices, dtype=np.int64)
        true_group = true_vals[idx_array]
        pred_group = pred_vals[idx_array]
        if weight_vals is None:
            weights_group = None
            finite_mask = np.isfinite(true_group) & np.isfinite(pred_group)
        else:
            weights_group = weight_vals[idx_array]
            finite_mask = (
                np.isfinite(true_group)
                & np.isfinite(pred_group)
                & np.isfinite(weights_group)
                & (weights_group > 0.0)
            )

        if not np.any(finite_mask):
            ev_grouped[key] = float("nan")
            continue

        true_group = true_group[finite_mask]
        pred_group = pred_group[finite_mask]
        if weights_group is not None:
            weights_group = weights_group[finite_mask]

        sample_count = int(true_group.size)
        if sample_count <= 1:
            ev_grouped[key] = float("nan")
            continue

        var_true = _weighted_variance_np(true_group, weights_group)
        if not math.isfinite(var_true) or var_true <= variance_floor:
            ev_grouped[key] = float("nan")
            continue
        err_group = true_group - pred_group
        var_err = _weighted_variance_np(err_group, weights_group)
        if not math.isfinite(var_err):
            ev_grouped[key] = float("nan")
            continue
        ev_value = float(1.0 - (var_err / var_true))
        ev_grouped[key] = ev_value
        valid_counts[key] = sample_count

    finite_items = [
        (group, value)
        for group, value in ev_grouped.items()
        if math.isfinite(value) and group in valid_counts
    ]
    summary = dict(empty_summary)
    if not finite_items:
        return ev_grouped, summary

    values = np.asarray([value for _, value in finite_items], dtype=np.float64)
    counts = np.asarray([valid_counts[group] for group, _ in finite_items], dtype=np.float64)

    if values.size > 0:
        summary["mean_unweighted"] = float(np.mean(values))
        summary["median"] = float(np.median(values))

    total_count = float(np.sum(counts))
    if total_count > 0.0 and np.all(np.isfinite(counts)):
        summary["mean_weighted"] = float(np.sum(values * counts) / total_count)

    return ev_grouped, summary


def calculate_cvar(probs: torch.Tensor, atoms: torch.Tensor, alpha: float) -> torch.Tensor:
    """Vectorized Conditional Value at Risk for batched categorical distributions."""

    alpha_float = float(alpha)
    if not math.isfinite(alpha_float) or not (0.0 < alpha_float <= 1.0):
        raise ValueError("'alpha' must be a finite probability in the interval (0, 1]")

    if probs.dim() != 2:
        raise ValueError("'probs' must be a 2D tensor")

    batch_size, num_atoms = probs.shape
    if atoms.numel() != num_atoms:
        raise ValueError("'atoms' length must match probability dimension")

    device = probs.device
    dtype = torch.float32

    sorted_atoms, sort_indices = torch.sort(atoms.to(dtype=dtype, device=device))
    expanded_indices = sort_indices.view(1, -1).expand(batch_size, -1)
    sorted_probs = torch.gather(probs.to(dtype=dtype), 1, expanded_indices)
    cumulative_probs = torch.cumsum(sorted_probs, dim=1)

    alpha_tensor = torch.full((batch_size, 1), alpha_float, dtype=dtype, device=device)
    var_indices = torch.searchsorted(cumulative_probs.detach(), alpha_tensor).clamp(max=num_atoms - 1)

    atom_positions = torch.arange(num_atoms, device=device).view(1, -1)
    tail_mask = atom_positions < var_indices
    masked_probs = sorted_probs * tail_mask.to(dtype)
    tail_expectation = torch.sum(masked_probs * sorted_atoms.view(1, -1), dim=1)

    prev_indices = (var_indices - 1).clamp(min=0)
    prev_cum = torch.where(
        var_indices > 0,
        torch.gather(cumulative_probs, 1, prev_indices),
        torch.zeros_like(alpha_tensor),
    ).squeeze(1)

    weight_on_var = (alpha_tensor.squeeze(1) - prev_cum).clamp(min=0.0)
    var_values = sorted_atoms[var_indices.squeeze(1)]

    cvar = (tail_expectation + weight_on_var * var_values) / (alpha_float + 1e-8)
    return cvar


def create_sequencers(
    episode_starts: np.ndarray,
    env_change: np.ndarray,
    device: Union[str, torch.device],
) -> Tuple[np.ndarray, PadFn, PadFn]:
    """Utility that builds padding helpers for variable length RNN rollouts.

    Parameters
    ----------
    episode_starts:
        Flat array indicating when a new episode begins inside the sampled
        rollout segment.
    env_change:
        Flat array indicating when we jump to the next environment chunk.
    device:
        Unused placeholder, kept for backwards compatibility with older
        implementations that expected a device argument.

    Returns
    -------
    seq_start_indices:
        Indices in the flattened batch where each RNN sequence begins.
    pad:
        Function that pads an array according to the computed sequences,
        returning a ``(n_seq, max_len, *rest)`` tensor.
    pad_and_flatten:
        Convenience wrapper that first pads and then flattens the leading
        dimensions back to ``(n_seq * max_len, *rest)``.
    """

    del device  # The helpers operate purely on numpy arrays.

    episode_starts_np = np.asarray(episode_starts, dtype=bool)
    env_change_np = np.asarray(env_change, dtype=bool)

    if episode_starts_np.shape != env_change_np.shape:
        raise ValueError("'episode_starts' and 'env_change' must share the same shape")

    episode_starts_np = np.squeeze(episode_starts_np)
    env_change_np = np.squeeze(env_change_np)

    if episode_starts_np.ndim != 1:
        raise ValueError("'episode_starts' and 'env_change' must be 1D arrays")

    combined_flags = np.logical_or(episode_starts_np, env_change_np)
    if combined_flags.size == 0:
        raise ValueError("Cannot create sequencers from empty rollout segments")

    combined_flags[0] = True
    seq_start_indices = np.flatnonzero(combined_flags).astype(np.int64, copy=False)

    # Determine the unpadded length of each sequence so we can pad consistently.
    seq_ends = np.concatenate((seq_start_indices[1:], np.array([combined_flags.size], dtype=np.int64)))
    seq_lengths = seq_ends - seq_start_indices
    max_length = int(seq_lengths.max()) if seq_lengths.size > 0 else 0

    def pad(array: Union[np.ndarray, torch.Tensor]) -> np.ndarray:
        arr_np = array.detach().cpu().numpy() if isinstance(array, torch.Tensor) else np.asarray(array)
        if arr_np.shape[0] != combined_flags.size:
            raise ValueError("Input has incompatible leading dimension for padding")

        trailing_shape = arr_np.shape[1:]
        padded_shape = (len(seq_start_indices), max_length) + trailing_shape
        padded = np.zeros(padded_shape, dtype=arr_np.dtype)

        for i, (start, length) in enumerate(zip(seq_start_indices, seq_lengths)):
            padded[i, :length, ...] = arr_np[start : start + length, ...]

        return padded

    def pad_and_flatten(array: Union[np.ndarray, torch.Tensor]) -> np.ndarray:
        padded = pad(array)
        return padded.reshape((len(seq_start_indices) * max_length, *padded.shape[2:]))

    return seq_start_indices, pad, pad_and_flatten


class RawRecurrentRolloutBufferSamples(NamedTuple):
    observations: torch.Tensor
    actions: torch.Tensor
    actions_raw: torch.Tensor
    old_values: torch.Tensor
    old_log_prob: torch.Tensor
    old_log_prob_raw: torch.Tensor
    advantages: torch.Tensor
    returns: torch.Tensor
    lstm_states: RNNStates
    episode_starts: torch.Tensor
    mask: torch.Tensor
    sample_indices: torch.Tensor  # FIX


@dataclass(slots=True)
class _ValuePredictionCacheEntry:
    """Cached inputs required to recompute critic predictions post-update."""

    observations: Any
    lstm_states: Optional[Union[RNNStates, Tuple[torch.Tensor, ...]]]
    episode_starts: torch.Tensor
    valid_indices: Optional[torch.Tensor]
    base_scale: float
    old_values_raw: Optional[torch.Tensor]
    mask_values: Optional[torch.Tensor]


class PopArtHoldoutBatch(NamedTuple):
    """Lightweight container with the minimal data required for PopArt evaluation."""

    observations: torch.Tensor
    """Batch of observations formatted for :meth:`policy.obs_to_tensor`."""

    returns_raw: torch.Tensor
    """Target returns expressed in raw units (e.g. fraction ΔPnL)."""

    episode_starts: torch.Tensor
    """Binary indicator marking episode boundaries for recurrent critics."""

    lstm_states: Optional[Union[RNNStates, Tuple[torch.Tensor, ...]]]
    """Initial recurrent state associated with ``observations`` if applicable."""

    mask: Optional[torch.Tensor] = None
    """Optional sample weights applied when computing explained variance."""


@dataclass
class PopArtCandidateMetrics:
    """Evaluation artefacts computed for a PopArt normalisation candidate."""

    mean: float
    std: float
    samples: int
    ev_before: float
    ev_after: float
    clip_fraction_before: float
    clip_fraction_after: float
    delta_mean: float
    delta_std: float
    passed_guards: bool
    blocked_reason: Optional[str]


@dataclass
class PopArtHoldoutEvaluation:
    """Cached holdout predictions for drift checks and guard evaluation."""

    baseline_raw: torch.Tensor
    candidate_raw: torch.Tensor
    target_raw: torch.Tensor
    mask: Optional[torch.Tensor]
    ev_before: float
    ev_after: float
    clip_fraction_before: float
    clip_fraction_after: float


class PopArtController:
    """Offline PopArt regulator that guards return normalisation updates."""

    def __init__(
        self,
        *,
        enabled: bool,
        mode: Literal["shadow", "live"] = "shadow",
        ema_beta: float = 0.99,
        min_samples: int = 4096,
        warmup_updates: int = 4,
        max_rel_step: float = 0.04,
        ev_floor: float = 0.3,
        ret_std_band: Tuple[float, float] = (0.5, 0.9),
        gate_patience: int = 2,
        holdout_loader: Optional[Callable[[], Optional[PopArtHoldoutBatch]]] = None,
        logger: Optional[Any] = None,
    ) -> None:
        self.enabled = bool(enabled)
        self.mode: Literal["shadow", "live"] = "shadow"
        if mode not in {"shadow", "live"}:
            raise ValueError("PopArtController mode must be either 'shadow' or 'live'")
        if not self.enabled:
            mode = "shadow"
        self.mode = cast(Literal["shadow", "live"], mode)

        self.ema_beta = float(ema_beta)
        if not math.isfinite(self.ema_beta) or not (0.0 < self.ema_beta <= 1.0):
            raise ValueError("PopArtController.ema_beta must be in (0, 1]")
        self.min_samples = int(max(min_samples, 0))
        self.warmup_updates = int(max(warmup_updates, 0))
        self.max_rel_step = float(max(max_rel_step, 0.0))
        self.ev_floor = float(ev_floor)
        self.ret_std_band = (float(ret_std_band[0]), float(ret_std_band[1]))
        self.gate_patience = int(max(gate_patience, 1))

        self._holdout_loader = holdout_loader
        self._holdout_cache: Optional[PopArtHoldoutBatch] = None
        self._logger: Optional[Any] = None
        self.set_logger(logger)

        self._shadow_mean: Optional[float] = None
        self._shadow_std: Optional[float] = None
        self._shadow_samples: int = 0

        self._update_counter: int = 0
        self._pass_streak: int = 0
        self._ev_reference: Optional[float] = None
        self._last_metrics: Optional[PopArtCandidateMetrics] = None
        self._last_holdout_eval: Optional[PopArtHoldoutEvaluation] = None

        self.apply_count: int = 0

        self._log("popart/mode", self.mode)
        self._log("popart/mode_live", 1.0 if self.mode == "live" else 0.0)

    # ------------------------------------------------------------------
    # Helper utilities
    # ------------------------------------------------------------------
    def set_logger(self, logger: Optional[Any]) -> None:
        """Assign a new logger used for metric emission."""

        self._logger = logger

    def _log(self, key: str, value: float | int | str) -> None:
        logger_obj = self._logger
        if logger_obj is None:
            return
        record = getattr(logger_obj, "record", None)
        if callable(record):
            try:
                if isinstance(value, (float, int, np.floating, np.integer)):
                    numeric = float(value)
                    numeric = float(np.nan_to_num(numeric, nan=0.0, posinf=0.0, neginf=0.0))
                    record(key, numeric)
                else:
                    record(key, value)
            except Exception:
                pass

    @staticmethod
    def _weighted_mean_std(
        values: np.ndarray, weights: Optional[np.ndarray]
    ) -> Tuple[float, float]:
        values64 = np.asarray(values, dtype=np.float64).reshape(-1)
        if values64.size == 0:
            return float("nan"), float("nan")

        if weights is None:
            finite_mask = np.isfinite(values64)
            if not np.any(finite_mask):
                return float("nan"), float("nan")
            filtered = values64[finite_mask]
            mean_val = float(np.mean(filtered))
            std_val = float(np.std(filtered))
            return mean_val, std_val

        weights64 = np.asarray(weights, dtype=np.float64).reshape(-1)
        limit = min(values64.size, weights64.size)
        if limit == 0:
            return float("nan"), float("nan")
        values64 = values64[:limit]
        weights64 = weights64[:limit]
        finite_mask = (
            np.isfinite(values64)
            & np.isfinite(weights64)
            & (weights64 > 0.0)
        )
        if not np.any(finite_mask):
            return float("nan"), float("nan")
        values64 = values64[finite_mask]
        weights64 = weights64[finite_mask]
        sum_w = float(np.sum(weights64))
        if not math.isfinite(sum_w) or sum_w <= 0.0:
            return float("nan"), float("nan")
        mean_val = float(np.sum(weights64 * values64) / sum_w)
        var_val = float(np.sum(weights64 * (values64 - mean_val) ** 2) / sum_w)
        var_val = max(var_val, 0.0)
        std_val = float(math.sqrt(var_val))
        return mean_val, std_val

    @staticmethod
    def _within_tolerance(
        delta: float,
        reference: float,
        *,
        abs_tol: float,
        rel_tol: float,
    ) -> bool:
        if not math.isfinite(delta):
            return False
        reference_abs = abs(reference) if math.isfinite(reference) else 0.0
        return abs(delta) <= abs_tol or abs(delta) <= rel_tol * max(reference_abs, 1e-8)

    def _load_holdout(self) -> Optional[PopArtHoldoutBatch]:
        if self._holdout_cache is not None:
            return self._holdout_cache
        if self._holdout_loader is None:
            return None
        holdout = self._holdout_loader()
        if holdout is None:
            return None
        self._holdout_cache = holdout
        return holdout

    @staticmethod
    def _safe_numpy(tensor: torch.Tensor) -> np.ndarray:
        return tensor.detach().cpu().numpy().astype(np.float64, copy=False)

    @staticmethod
    def _clip_fraction(values: torch.Tensor, low: float, high: float) -> float:
        if values.numel() == 0:
            return 0.0
        clipped = values.clamp(min=low, max=high)
        if clipped.numel() == 0:
            return 0.0
        hits = (clipped != values).float().mean().item()
        return float(max(min(hits, 1.0), 0.0))

    # ------------------------------------------------------------------
    # Shadow evaluation
    # ------------------------------------------------------------------
    def evaluate_shadow(
        self,
        *,
        model: "DistributionalPPO",
        returns_raw: torch.Tensor,
        ret_mean: float,
        ret_std: float,
        explained_variance_train: Optional[float] = None,
    ) -> Optional[PopArtCandidateMetrics]:
        """Evaluate a PopArt candidate in shadow mode.

        Args:
            model: Distributional PPO model providing policy/value utilities.
            returns_raw: Raw returns sampled from the training batch.
            ret_mean: Mean of the current PopArt returns normalizer.
            ret_std: Standard deviation of the current PopArt returns normalizer.
            explained_variance_train: deprecated, ignored.

        Returns:
            Optional metrics describing the candidate evaluation.
        """
        if explained_variance_train is not None:
            warnings.warn(
                "evaluate_shadow(explained_variance_train=...) is deprecated and ignored",
                DeprecationWarning,
            )
            self._log(
                "shadow_popart/ev_train_input",
                float(
                    np.nan_to_num(
                        explained_variance_train, nan=0.0, posinf=0.0, neginf=0.0
                    )
                ),
            )
        if not self.enabled:
            return None

        self._update_counter += 1

        returns_fp32 = returns_raw.to(dtype=torch.float32)
        finite_mask = torch.isfinite(returns_fp32)
        if finite_mask.ndimension() == 0:
            finite_mask = finite_mask.unsqueeze(0)
        filtered = returns_fp32[finite_mask]
        sample_count = int(filtered.numel())
        if sample_count == 0:
            candidate_mean = float(ret_mean)
            candidate_std = float(ret_std)
        else:
            candidate_mean = float(filtered.mean().item())
            candidate_std = float(filtered.std(unbiased=False).item())
        if not math.isfinite(candidate_std) or candidate_std <= 1e-12:
            candidate_std = max(float(ret_std), 1e-6)
        if not math.isfinite(candidate_mean):
            candidate_mean = float(ret_mean)

        if self._shadow_mean is None:
            self._shadow_mean = candidate_mean
            self._shadow_std = candidate_std
            self._shadow_samples = sample_count
        else:
            beta = self.ema_beta
            self._shadow_mean = float(
                beta * self._shadow_mean + (1.0 - beta) * candidate_mean
            )
            shadow_var = max(self._shadow_std or 0.0, 1e-8) ** 2
            candidate_var = candidate_std**2
            blended_var = float(beta * shadow_var + (1.0 - beta) * candidate_var)
            self._shadow_std = float(math.sqrt(max(blended_var, 1e-12)))
            self._shadow_samples = int(self._shadow_samples + sample_count)

        holdout = self._load_holdout()
        ev_before = float("nan")
        ev_after = float("nan")
        clip_before = 0.0
        clip_after = 0.0
        delta_mean = float("nan")
        delta_std = float("nan")
        blocked_reason: Optional[str] = None
        passed = True

        baseline_mean_ref = float("nan")
        baseline_std_ref = float("nan")
        if holdout is None:
            blocked_reason = "no_holdout"
            passed = False
        else:
            eval_result = self._evaluate_holdout(
                model=model,
                holdout=holdout,
                old_mean=float(ret_mean),
                old_std=float(ret_std),
                new_mean=candidate_mean,
                new_std=candidate_std,
            )
            ev_before = eval_result.ev_before
            ev_after = eval_result.ev_after
            clip_before = eval_result.clip_fraction_before
            clip_after = eval_result.clip_fraction_after
            self._last_holdout_eval = eval_result

            baseline_np = self._safe_numpy(eval_result.baseline_raw)
            candidate_np = self._safe_numpy(eval_result.candidate_raw)
            weights_np: Optional[np.ndarray] = None
            if eval_result.mask is not None:
                weights_np = self._safe_numpy(eval_result.mask)
            baseline_mean_ref, baseline_std_ref = self._weighted_mean_std(
                baseline_np, weights_np
            )
            cand_mean, cand_std = self._weighted_mean_std(candidate_np, weights_np)
            if math.isfinite(baseline_mean_ref) and math.isfinite(cand_mean):
                delta_mean = float(abs(cand_mean - baseline_mean_ref))
            else:
                delta_mean = float("nan")
            if math.isfinite(baseline_std_ref) and math.isfinite(cand_std):
                delta_std = float(abs(cand_std - baseline_std_ref))
            else:
                delta_std = float("nan")

        if blocked_reason is None and sample_count < self.min_samples:
            blocked_reason = "min_samples"
            passed = False
        elif blocked_reason is None and self._update_counter <= self.warmup_updates:
            blocked_reason = "warmup"
            passed = False
        elif blocked_reason is None and not (
            self.ret_std_band[0] <= candidate_std <= self.ret_std_band[1]
        ):
            blocked_reason = "std_band"
            passed = False
        elif blocked_reason is None and (
            abs(candidate_std - ret_std) / max(ret_std, 1e-6) > self.max_rel_step
        ):
            blocked_reason = "rel_step"
            passed = False
        elif (
            blocked_reason is None
            and holdout is not None
            and (not math.isfinite(ev_after) or ev_after < self.ev_floor)
        ):
            blocked_reason = "ev_floor"
            passed = False
        elif (
            blocked_reason is None
            and holdout is not None
            and self._ev_reference is not None
            and ev_after + 1e-9 < self._ev_reference
        ):
            blocked_reason = "ev_regress"
            passed = False

        if passed:
            self._pass_streak += 1
            if self._ev_reference is None:
                self._ev_reference = ev_after
            else:
                self._ev_reference = max(self._ev_reference, ev_after)
        else:
            self._pass_streak = 0

        metrics = PopArtCandidateMetrics(
            mean=candidate_mean,
            std=candidate_std,
            samples=sample_count,
            ev_before=ev_before,
            ev_after=ev_after,
            clip_fraction_before=clip_before,
            clip_fraction_after=clip_after,
            delta_mean=delta_mean,
            delta_std=delta_std,
            passed_guards=passed,
            blocked_reason=blocked_reason,
        )
        self._last_metrics = metrics

        self._log("shadow_popart/mu", float(candidate_mean))
        self._log("shadow_popart/sigma", float(candidate_std))
        self._log("shadow_popart/samples", float(sample_count))
        self._log("shadow_popart/ev_before", float(ev_before))
        self._log("shadow_popart/ev_after", float(ev_after))
        self._log("shadow_popart/clip_fraction_before", float(clip_before))
        self._log("shadow_popart/clip_fraction_after", float(clip_after))
        self._log("shadow_popart/delta_mean", float(delta_mean))
        self._log("shadow_popart/delta_std", float(delta_std))
        self._log("shadow_popart/pass", 1.0 if passed else 0.0)
        if blocked_reason is not None:
            self._log(f"gate/{blocked_reason}", float(self._update_counter))

        if (
            self.mode == "shadow"
            and passed
            and self._pass_streak >= self.gate_patience
            and self._within_tolerance(delta_mean, baseline_mean_ref, abs_tol=1e-5, rel_tol=1e-6)
            and self._within_tolerance(delta_std, baseline_std_ref, abs_tol=1e-5, rel_tol=1e-6)
        ):
            if self._ev_reference is None or ev_after + 1e-9 >= self._ev_reference:
                shadow_mean = self._shadow_mean if self._shadow_mean is not None else candidate_mean
                shadow_std = self._shadow_std if self._shadow_std is not None else candidate_std
                self._log("scale/ret_mean_before_mode_switch", float(ret_mean))
                self._log("scale/ret_std_before_mode_switch", float(ret_std))
                self._log("scale/popart_ret_mean_before_mode_switch", float(shadow_mean))
                self._log("scale/popart_ret_std_before_mode_switch", float(shadow_std))
                self.mode = "live"
                self._log("popart/mode", "live")
                self._log("popart/mode_live", 1.0)
                self.apply_count = 0
                self._ev_reference = None
                self._pass_streak = 0
                self._log("scale/ret_mean_after_mode_switch", float(candidate_mean))
                self._log("scale/ret_std_after_mode_switch", float(candidate_std))
                self._log("scale/popart_ret_mean_after_mode_switch", float(candidate_mean))
                self._log("scale/popart_ret_std_after_mode_switch", float(candidate_std))

        return metrics

    # ------------------------------------------------------------------
    # Holdout evaluation helpers
    # ------------------------------------------------------------------
    def _evaluate_holdout(
        self,
        *,
        model: "DistributionalPPO",
        holdout: PopArtHoldoutBatch,
        old_mean: float,
        old_std: float,
        new_mean: float,
        new_std: float,
    ) -> PopArtHoldoutEvaluation:
        policy = model.policy
        device = policy.device
        was_training = policy.training  # FIX
        policy.eval()  # FIX
        try:
            with torch.no_grad():  # FIX
                obs_tensor = holdout.observations.to(device=device)
                episode_starts = holdout.episode_starts.to(device=device)
                if episode_starts.dtype != torch.bool:
                    episode_starts = episode_starts.to(dtype=torch.bool)
                lstm_states = holdout.lstm_states
                if lstm_states is not None:
                    if isinstance(lstm_states, RNNStates):
                        lstm_states_eval = RNNStates(
                            pi=tuple(t.to(device=device) for t in lstm_states.pi),
                            vf=tuple(t.to(device=device) for t in lstm_states.vf),
                        )
                    else:
                        lstm_states_eval = tuple(t.to(device=device) for t in lstm_states)
                else:
                    lstm_states_eval = policy.recurrent_initial_state

                value_outputs = model._policy_value_outputs(
                    obs_tensor, lstm_states_eval, episode_starts
                )
                if model._use_quantile_value:
                    quantiles_norm = value_outputs.to(dtype=torch.float32)
                    baseline_norm = quantiles_norm.mean(dim=-1, keepdim=True)
                    baseline_raw = model._to_raw_returns(baseline_norm)
                    baseline_clip_tensor = model._to_raw_returns(quantiles_norm)

                    scale = old_std / max(new_std, 1e-6)
                    shift = (old_mean - new_mean) / max(new_std, 1e-6)
                    candidate_quantiles_norm = quantiles_norm * scale + shift
                    candidate_norm = candidate_quantiles_norm.mean(dim=-1, keepdim=True)
                    candidate_raw = candidate_norm * candidate_norm.new_tensor(new_std)
                    candidate_raw = candidate_raw + candidate_norm.new_tensor(new_mean)
                    candidate_clip_tensor = (
                        candidate_quantiles_norm * candidate_quantiles_norm.new_tensor(new_std)
                    )
                    candidate_clip_tensor = candidate_clip_tensor + candidate_quantiles_norm.new_tensor(
                        new_mean
                    )
                else:
                    baseline_norm = value_outputs.to(dtype=torch.float32)
                    if baseline_norm.ndim == 1:
                        baseline_norm = baseline_norm.view(-1, 1)
                    baseline_raw = model._to_raw_returns(baseline_norm)
                    scale = old_std / max(new_std, 1e-6)
                    shift = (old_mean - new_mean) / max(new_std, 1e-6)
                    candidate_norm = baseline_norm * scale + shift
                    candidate_raw = candidate_norm * candidate_norm.new_tensor(new_std)
                    candidate_raw = candidate_raw + candidate_norm.new_tensor(new_mean)
                    baseline_clip_tensor = baseline_raw
                    candidate_clip_tensor = candidate_raw
        finally:
            if was_training:
                policy.train()  # FIX: вернуть исходный режим

        target_raw = holdout.returns_raw.to(device=device, dtype=torch.float32)
        mask = holdout.mask
        if mask is not None:
            mask = mask.to(device=device, dtype=torch.float32)
        baseline_np = self._safe_numpy(baseline_raw).reshape(-1)
        candidate_np = self._safe_numpy(candidate_raw).reshape(-1)
        target_np = self._safe_numpy(target_raw).reshape(-1)
        weights_np: Optional[np.ndarray] = None
        if mask is not None:
            weights_np = self._safe_numpy(mask).reshape(-1)

        ev_before = safe_explained_variance(target_np, baseline_np, weights_np)
        ev_after = safe_explained_variance(target_np, candidate_np, weights_np)

        clip_before = 0.0
        clip_after = 0.0
        if model.normalize_returns:
            clip_limit = None
        else:
            clip_limit = getattr(model, "_value_clip_limit_unscaled", None)
        if clip_limit is not None and math.isfinite(float(clip_limit)):
            clip_before = self._clip_fraction(
                baseline_clip_tensor, -float(clip_limit), float(clip_limit)
            )
            clip_after = self._clip_fraction(
                candidate_clip_tensor, -float(clip_limit), float(clip_limit)
            )

        return PopArtHoldoutEvaluation(
            baseline_raw=baseline_raw.detach(),
            candidate_raw=candidate_raw.detach(),
            target_raw=target_raw.detach(),
            mask=mask.detach() if mask is not None else None,
            ev_before=float(ev_before),
            ev_after=float(ev_after),
            clip_fraction_before=float(clip_before),
            clip_fraction_after=float(clip_after),
        )

    # ------------------------------------------------------------------
    # Live application
    # ------------------------------------------------------------------
    def apply_live_update(
        self,
        *,
        model: "DistributionalPPO",
        old_mean: float,
        old_std: float,
        new_mean: float,
        new_std: float,
    ) -> None:
        if not self.enabled or self.mode != "live":
            return

        tol_abs = 1e-8
        if not math.isfinite(new_std) or new_std <= tol_abs:
            return

        with torch.no_grad():
            if model._use_quantile_value:
                self._apply_quantile_transform(
                    model=model,
                    old_mean=old_mean,
                    old_std=old_std,
                    new_mean=new_mean,
                    new_std=new_std,
                )
            else:
                self._apply_categorical_transform(
                    model=model,
                    old_mean=old_mean,
                    old_std=old_std,
                    new_mean=new_mean,
                    new_std=new_std,
                )

        self.apply_count += 1
        self._log("popart/apply_count", float(self.apply_count))

        eval_result = self._last_holdout_eval
        if eval_result is not None:
            baseline_np = self._safe_numpy(eval_result.baseline_raw)
            holdout = self._load_holdout()
            if holdout is not None:
                drift = self._evaluate_holdout(
                    model=model,
                    holdout=holdout,
                    old_mean=new_mean,
                    old_std=new_std,
                    new_mean=new_mean,
                    new_std=new_std,
                )
                new_np = self._safe_numpy(drift.baseline_raw)
                if baseline_np.shape == new_np.shape and baseline_np.size > 0:
                    abs_err = float(np.max(np.abs(new_np - baseline_np)))
                    rel_err = float(
                        np.max(
                            np.divide(
                                np.abs(new_np - baseline_np),
                                np.maximum(np.abs(baseline_np), 1e-8),
                                out=np.zeros_like(new_np),
                                where=np.isfinite(baseline_np),
                            )
                        )
                    )
                    self._log("popart/drift_abs", abs_err)
                    self._log("popart/drift_rel", rel_err)
                    if abs_err > 1e-5 and rel_err > 1e-6:
                        logging.getLogger(__name__).warning(
                            "PopArt live update drift exceeded tolerance: abs=%.3e rel=%.3e",
                            abs_err,
                            rel_err,
                        )

    def _apply_quantile_transform(
        self,
        *,
        model: "DistributionalPPO",
        old_mean: float,
        old_std: float,
        new_mean: float,
        new_std: float,
    ) -> None:
        quantile_head = getattr(model.policy, "quantile_head", None)
        if quantile_head is None:
            return
        linear = getattr(quantile_head, "linear", None)
        if linear is None:
            return
        scale = float(old_std / max(new_std, 1e-6))
        shift = float((old_mean - new_mean) / max(new_std, 1e-6))
        linear.weight.mul_(scale)
        if linear.bias is not None:
            linear.bias.mul_(scale).add_(shift)

    def _apply_categorical_transform(
        self,
        *,
        model: "DistributionalPPO",
        old_mean: float,
        old_std: float,
        new_mean: float,
        new_std: float,
    ) -> None:
        policy = model.policy
        atoms = getattr(policy, "atoms", None)
        if atoms is None:
            return
        scale = float(old_std / max(new_std, 1e-6))
        shift = float((old_mean - new_mean) / max(new_std, 1e-6))
        v_min_attr = float(getattr(policy, "v_min", float(atoms.min().item())))
        v_max_attr = float(getattr(policy, "v_max", float(atoms.max().item())))
        new_v_min = float(scale * v_min_attr + shift)
        new_v_max = float(scale * v_max_attr + shift)
        if hasattr(policy, "update_atoms"):
            policy.update_atoms(new_v_min, new_v_max)
        else:
            atoms.mul_(scale).add_(shift)
            setattr(policy, "v_min", new_v_min)
            setattr(policy, "v_max", new_v_max)
        if hasattr(policy, "delta_z"):
            denom = max(atoms.numel() - 1, 1)
            delta = (new_v_max - new_v_min) / float(denom)
            setattr(policy, "delta_z", float(delta))

class RawRecurrentRolloutBuffer(RecurrentRolloutBuffer):
    def reset(self) -> None:
        super().reset()
        self.actions_raw = np.zeros_like(self.actions, dtype=self.actions.dtype)
        self.old_log_prob_raw = np.zeros_like(self.log_probs, dtype=self.log_probs.dtype)
        self.seq_start_indices: list[int] = []  # FIX

    @staticmethod
    def _to_numpy(value: Any) -> np.ndarray:
        if isinstance(value, torch.Tensor):
            return value.detach().cpu().numpy()
        return np.asarray(value)

    def add(
        self,
        *args: Any,
        lstm_states: RNNStates,
        actions_raw: Any,
        log_prob_raw: Any,
        **kwargs: Any,
    ) -> None:
        if actions_raw is None or log_prob_raw is None:
            raise TypeError("'actions_raw' and 'log_prob_raw' must be provided when adding to the rollout buffer")

        super().add(*args, lstm_states=lstm_states, **kwargs)

        pos = (self.pos - 1) % self.buffer_size

        raw_np = self._to_numpy(actions_raw)
        raw_np = np.reshape(raw_np, self.actions_raw[pos].shape)
        self.actions_raw[pos] = raw_np.astype(self.actions_raw.dtype, copy=False)

        log_prob_raw_np = self._to_numpy(log_prob_raw)
        log_prob_raw_np = np.reshape(log_prob_raw_np, self.old_log_prob_raw[pos].shape)
        self.old_log_prob_raw[pos] = log_prob_raw_np.astype(self.old_log_prob_raw.dtype, copy=False)

    def get(
        self, batch_size: Optional[int] = None
    ) -> Generator[RawRecurrentRolloutBufferSamples, None, None]:
        assert self.full, "Rollout buffer must be full before sampling from it"

        if not self.generator_ready:
            for tensor in ["hidden_states_pi", "cell_states_pi", "hidden_states_vf", "cell_states_vf"]:
                self.__dict__[tensor] = self.__dict__[tensor].swapaxes(1, 2)

            for tensor in [
                "observations",
                "actions",
                "values",
                "log_probs",
                "advantages",
                "returns",
                "hidden_states_pi",
                "cell_states_pi",
                "hidden_states_vf",
                "cell_states_vf",
                "episode_starts",
                "actions_raw",
                "old_log_prob_raw",
            ]:
                self.__dict__[tensor] = self.swap_and_flatten(self.__dict__[tensor])
            self.generator_ready = True

        if batch_size is None:
            batch_size = self.buffer_size * self.n_envs

        split_index = np.random.randint(self.buffer_size * self.n_envs)
        indices = np.arange(self.buffer_size * self.n_envs)
        indices = np.concatenate((indices[split_index:], indices[:split_index]))

        env_change = np.zeros(self.buffer_size * self.n_envs).reshape(self.buffer_size, self.n_envs)
        env_change[0, :] = 1.0
        env_change = self.swap_and_flatten(env_change)

        start_idx = 0
        while start_idx < self.buffer_size * self.n_envs:
            batch_inds = indices[start_idx : start_idx + batch_size]
            yield self._get_samples(batch_inds, env_change)
            start_idx += batch_size

    def _get_samples(
        self,
        batch_inds: np.ndarray,
        env_change: np.ndarray,
        env: Optional[VecNormalize] = None,
    ) -> RawRecurrentRolloutBufferSamples:
        self.seq_start_indices, self.pad, self.pad_and_flatten = create_sequencers(
            self.episode_starts[batch_inds], env_change[batch_inds], self.device
        )

        n_seq = len(self.seq_start_indices)
        max_length = self.pad(self.actions[batch_inds]).shape[1]
        padded_batch_size = n_seq * max_length

        lstm_states_pi = (
            self.hidden_states_pi[batch_inds][self.seq_start_indices].swapaxes(0, 1),
            self.cell_states_pi[batch_inds][self.seq_start_indices].swapaxes(0, 1),
        )
        lstm_states_vf = (
            self.hidden_states_vf[batch_inds][self.seq_start_indices].swapaxes(0, 1),
            self.cell_states_vf[batch_inds][self.seq_start_indices].swapaxes(0, 1),
        )
        lstm_states_pi = (
            self.to_torch(lstm_states_pi[0]).contiguous(),
            self.to_torch(lstm_states_pi[1]).contiguous(),
        )
        lstm_states_vf = (
            self.to_torch(lstm_states_vf[0]).contiguous(),
            self.to_torch(lstm_states_vf[1]).contiguous(),
        )

        def _to_tensor(
            array: np.ndarray,
            *,
            convert_floats: bool = False,
            force_float32: bool = False,
        ) -> torch.Tensor:
            tensor = torch.as_tensor(array, device=self.device)
            if force_float32:
                return tensor.to(dtype=torch.float32)
            if convert_floats and tensor.is_floating_point() and tensor.dtype != torch.float32:
                tensor = tensor.to(dtype=torch.float32)
            return tensor

        observations_np = self.pad(self.observations[batch_inds]).reshape((padded_batch_size, *self.obs_shape))
        actions_np = self.pad(self.actions[batch_inds]).reshape((padded_batch_size, *self.actions.shape[1:]))
        actions_raw_np = self.pad(self.actions_raw[batch_inds]).reshape(
            (padded_batch_size, *self.actions_raw.shape[1:])
        )

        old_values_np = self.pad_and_flatten(self.values[batch_inds])
        old_log_prob_np = self.pad_and_flatten(self.log_probs[batch_inds])
        advantages_np = self.pad_and_flatten(self.advantages[batch_inds])
        returns_np = self.pad_and_flatten(self.returns[batch_inds])
        episode_starts_np = self.pad_and_flatten(self.episode_starts[batch_inds])
        mask_np = self.pad_and_flatten(np.ones_like(self.returns[batch_inds]))
        old_log_prob_raw_np = self.pad_and_flatten(self.old_log_prob_raw[batch_inds])
        batch_inds_np = np.asarray(batch_inds, dtype=np.int64)  # FIX
        seq_start_indices_np = np.asarray(self.seq_start_indices, dtype=np.int64)  # FIX
        seq_ends_np = np.concatenate(
            (seq_start_indices_np[1:], np.array([batch_inds_np.shape[0]], dtype=np.int64))
        )  # FIX
        seq_lengths_np = seq_ends_np - seq_start_indices_np  # FIX
        flat_indices_np = np.full((seq_start_indices_np.shape[0], max_length), -1, dtype=np.int64)  # FIX
        for seq_idx, (start, length) in enumerate(zip(seq_start_indices_np, seq_lengths_np)):  # FIX
            if length <= 0:  # FIX
                continue  # FIX
            flat_indices_np[seq_idx, :length] = batch_inds_np[start : start + length]  # FIX
        flat_indices_np = flat_indices_np.reshape(-1)  # FIX
        valid_mask = mask_np.reshape(-1) > 0  # FIX
        flat_indices_np = np.where(valid_mask, flat_indices_np, -1).astype(np.int64, copy=False)  # FIX
        sample_indices = torch.as_tensor(flat_indices_np, device=self.device, dtype=torch.long)  # FIX

        observations = _to_tensor(observations_np, convert_floats=True)
        actions = _to_tensor(actions_np, convert_floats=True)
        actions_raw = _to_tensor(actions_raw_np, convert_floats=True)
        old_values = _to_tensor(old_values_np, convert_floats=True)
        old_log_prob = _to_tensor(old_log_prob_np, convert_floats=True)
        advantages = _to_tensor(advantages_np, convert_floats=True)
        returns = _to_tensor(returns_np, convert_floats=True)
        episode_starts = _to_tensor(episode_starts_np, force_float32=True)
        mask = _to_tensor(mask_np, force_float32=True)
        old_log_prob_raw = _to_tensor(old_log_prob_raw_np, convert_floats=True)

        return RawRecurrentRolloutBufferSamples(
            observations=observations,
            actions=actions,
            old_values=old_values,
            old_log_prob=old_log_prob,
            advantages=advantages,
            returns=returns,
            lstm_states=RNNStates(lstm_states_pi, lstm_states_vf),
            episode_starts=episode_starts,
            mask=mask,
            actions_raw=actions_raw,
            old_log_prob_raw=old_log_prob_raw,
            sample_indices=sample_indices,
        )


class DistributionalPPO(RecurrentPPO):
    """Distributional PPO with CVaR regularisation and entropy scheduling."""

    _LOGGER_MIN_KEY_LENGTH = 80

    @staticmethod
    def _expand_logger_key_length(logger_obj: Any, *, min_max_length: int) -> None:
        """Ensure human-readable loggers can display long metric keys without clashes."""

        if logger_obj is None:
            return

        output_formats = getattr(logger_obj, "output_formats", None)
        if not isinstance(output_formats, (list, tuple)):
            return

        for output in output_formats:
            max_length = getattr(output, "max_length", None)
            if not isinstance(max_length, int):  # pragma: no cover - guard for non-human formats
                continue
            if max_length >= min_max_length:
                continue
            try:
                output.max_length = min_max_length
            except Exception:  # pragma: no cover - defensive fallback
                continue

    def _ensure_internal_logger(self) -> None:
        """Make sure ``self._logger`` exists before accessing :pyattr:`logger`.

        Stable-Baselines3 lazily initialises the internal logger and historically
        skipped creating ``self._logger`` when ``logger=None`` was forwarded
        through the constructor.  Our PopArt initialisation path accesses
        :pyattr:`self.logger` during :meth:`_setup_model`, which runs before the
        post-constructor guard located later in ``__init__``.  Ensure the
        attribute exists so that ``self.logger`` can be dereferenced safely.
        """

        if not hasattr(self, "_logger") or self._logger is None:  # pragma: no cover - safety guard
            from stable_baselines3.common.logger import configure

            self._logger = configure()
        self._expand_logger_key_length(self._logger, min_max_length=self._LOGGER_MIN_KEY_LENGTH)

    def _record_value_debug_stats(
        self,
        stage: str,
        tensor: Optional[torch.Tensor],
        *,
        prefix: str = "debug/value_path",
        clip_bounds: Optional[tuple[Optional[float], Optional[float]]] = None,
    ) -> None:
        """Emit summary statistics for tensors flowing through the value pipeline."""

        logger_obj = getattr(self, "logger", None)
        record = getattr(logger_obj, "record", None) if logger_obj is not None else None
        if not callable(record):
            return

        base_key = f"{prefix}/{stage}" if prefix else stage
        if tensor is None:
            record(f"{base_key}_count", 0.0)
            record(f"{base_key}_finite_frac", 0.0)
            return

        with torch.no_grad():
            tensor_detached = tensor.detach()
            if tensor_detached.numel() == 0:
                record(f"{base_key}_count", 0.0)
                record(f"{base_key}_finite_frac", 0.0)
                return

            flat = tensor_detached.to(device="cpu", dtype=torch.float32).reshape(-1)
            total = flat.numel()
            record(f"{base_key}_count", float(total))
            if total == 0:
                record(f"{base_key}_finite_frac", 0.0)
                return

            finite_mask = torch.isfinite(flat)
            finite_total = int(finite_mask.sum().item())
            record(
                f"{base_key}_finite_frac",
                float(finite_total) / float(total) if total > 0 else 0.0,
            )
            if finite_total == 0:
                return

            finite_vals = flat[finite_mask]
            record(f"{base_key}_mean", float(finite_vals.mean().item()))
            record(
                f"{base_key}_std",
                float(finite_vals.std(unbiased=False).item()) if finite_total > 0 else 0.0,
            )
            record(f"{base_key}_min", float(finite_vals.min().item()))
            record(f"{base_key}_max", float(finite_vals.max().item()))

            if clip_bounds is not None and finite_total > 0:
                lower, upper = clip_bounds
                tol = 1e-6
                if lower is not None and math.isfinite(lower):
                    lower_hits = float((finite_vals <= (lower + tol)).sum().item())
                    record(
                        f"{base_key}_at_lower_frac",
                        lower_hits / float(finite_total),
                    )
                if upper is not None and math.isfinite(upper):
                    upper_hits = float((finite_vals >= (upper - tol)).sum().item())
                    record(
                        f"{base_key}_at_upper_frac",
                        upper_hits / float(finite_total),
                    )

    def _log_vf_clip_dispersion(
        self,
        prefix: str,
        *,
        raw_pre: Optional[torch.Tensor] = None,
        raw_post: Optional[torch.Tensor] = None,
        norm_pre: Optional[torch.Tensor] = None,
        norm_post: Optional[torch.Tensor] = None,
    ) -> None:
        """Emit dispersion metrics comparing tensors before and after VF clipping."""

        logger_obj = getattr(self, "logger", None)
        record = getattr(logger_obj, "record", None) if logger_obj is not None else None
        if not callable(record):
            return

        def _std_value(tensor: Optional[torch.Tensor]) -> Optional[float]:
            if tensor is None:
                return None
            with torch.no_grad():
                detached = tensor.detach()
                if detached.numel() == 0:
                    return None
                flat = detached.to(device="cpu", dtype=torch.float32).reshape(-1)
                if flat.numel() == 0:
                    return None
                return float(flat.std(unbiased=False).item())

        raw_pre_std = _std_value(raw_pre)
        raw_post_std = _std_value(raw_post)
        norm_pre_std = _std_value(norm_pre)
        norm_post_std = _std_value(norm_post)

        if raw_pre_std is not None and math.isfinite(raw_pre_std):
            record(f"{prefix}/raw_std_pre", float(raw_pre_std))
        if raw_post_std is not None and math.isfinite(raw_post_std):
            record(f"{prefix}/raw_std_post", float(raw_post_std))
        if (
            raw_pre_std is not None
            and raw_post_std is not None
            and math.isfinite(raw_pre_std)
            and math.isfinite(raw_post_std)
        ):
            record(f"{prefix}/raw_std_delta", float(raw_post_std - raw_pre_std))

        if norm_pre_std is not None and math.isfinite(norm_pre_std):
            record(f"{prefix}/norm_std_pre", float(norm_pre_std))
        if norm_post_std is not None and math.isfinite(norm_post_std):
            record(f"{prefix}/norm_std_post", float(norm_post_std))
        if (
            norm_pre_std is not None
            and norm_post_std is not None
            and math.isfinite(norm_pre_std)
            and math.isfinite(norm_post_std)
        ):
            record(f"{prefix}/norm_std_delta", float(norm_post_std - norm_pre_std))

    def _replay_popart_config_logs(self) -> None:
        """Re-emit cached PopArt configuration metrics to the active logger."""

        config_logs = getattr(self, "_popart_config_logs", None)
        if not config_logs:
            return

        logger_obj = getattr(self, "logger", None)
        record = getattr(logger_obj, "record", None) if logger_obj is not None else None
        if not callable(record):
            return

        for key, value in config_logs.items():
            try:
                record(key, value)
            except Exception:
                continue

    def _setup_model(self) -> None:
        super()._setup_model()

        pending_cfg: dict[str, Any] = getattr(self, "_popart_cfg_pending", {}) or {}
        if not pending_cfg:
            serialized_cfg = getattr(self, "_popart_cfg_serialized", None)
            if serialized_cfg:
                pending_cfg = copy.deepcopy(serialized_cfg)
                self._popart_cfg_pending = pending_cfg
        if pending_cfg or not getattr(self, "_popart_disabled_logged", False):
            self._ensure_internal_logger()
            self._initialise_popart_controller(pending_cfg)
            self._popart_cfg_pending = {}

        if isinstance(self.rollout_buffer, RecurrentRolloutBuffer) and not isinstance(
            self.rollout_buffer, RawRecurrentRolloutBuffer
        ):
            lstm = getattr(self.policy, "lstm_actor", None) or getattr(
                self.policy, "lstm_critic", None
            )
            if lstm is None:
                hidden_state_buffer_shape = (self.n_steps, 1, self.n_envs, 1)
            else:
                hidden_state_buffer_shape = (
                    self.n_steps,
                    lstm.num_layers,
                    self.n_envs,
                    lstm.hidden_size,
                )
            self.rollout_buffer = RawRecurrentRolloutBuffer(
                self.n_steps,
                self.observation_space,
                self.action_space,
                hidden_state_buffer_shape,
                self.device,
                gamma=self.gamma,
                gae_lambda=self.gae_lambda,
                n_envs=self.n_envs,
            )

    def _setup_learn(
        self,
        total_timesteps: int,
        callback: Optional[BaseCallback] = None,
        reset_num_timesteps: bool = True,
        tb_log_name: str = "run",
        progress_bar: bool = False,
    ):
        setup_result = super()._setup_learn(
            total_timesteps,
            callback,
            reset_num_timesteps,
            tb_log_name,
            progress_bar,
        )

        controller = getattr(self, "_popart_controller", None)
        if controller is not None:
            controller.set_logger(self.logger)

        self._expand_logger_key_length(self.logger, min_max_length=self._LOGGER_MIN_KEY_LENGTH)

        self._replay_popart_config_logs()

        return setup_result

    @property
    def cvar_winsor_pct(self) -> float:
        return float(getattr(self, "_cvar_winsor_pct", 0.0))

    @cvar_winsor_pct.setter
    def cvar_winsor_pct(self, value: float) -> None:
        pct_value = float(value)
        if not math.isfinite(pct_value) or pct_value < 0.0:
            raise ValueError("'cvar_winsor_pct' must be a non-negative finite value")
        if pct_value <= 0.005:
            pct_value *= 100.0
        if pct_value > 50.0:
            pct_value = 50.0
        if pct_value >= 50.0:
            pct_value = 50.0 - 1e-6
        fraction = pct_value / 100.0
        fraction = float(min(max(fraction, 0.0), 0.5 - 1e-6))
        self._cvar_winsor_pct = pct_value
        self._cvar_winsor_fraction = fraction

    @staticmethod
    def _clone_states_to_device(
        states: Optional[Union[RNNStates, Tuple[torch.Tensor, ...]]],
        device: torch.device,
    ) -> Optional[Union[RNNStates, Tuple[torch.Tensor, ...]]]:
        if states is None:
            return None

        def _clone_item(item: Any) -> Any:
            if isinstance(item, torch.Tensor):
                return item.to(device)
            if isinstance(item, tuple):
                cloned_items = tuple(_clone_item(sub_item) for sub_item in item)
                if hasattr(item, "_fields"):
                    return type(item)(*cloned_items)
                return type(item)(cloned_items)
            if isinstance(item, list):
                return type(item)(_clone_item(sub_item) for sub_item in item)
            return item

        if hasattr(states, "pi") and hasattr(states, "vf"):
            pi_states = tuple(_clone_item(state) for state in states.pi)
            vf_states = tuple(_clone_item(state) for state in states.vf)
            return RNNStates(pi=pi_states, vf=vf_states)

        return _clone_item(states)

    @staticmethod
    def _clone_observations_to_device(obs: Any, device: torch.device) -> Any:
        if isinstance(obs, torch.Tensor):
            return obs.detach().to(device=device)
        if isinstance(obs, Mapping):
            return type(obs)((key, DistributionalPPO._clone_observations_to_device(value, device)) for key, value in obs.items())
        if isinstance(obs, tuple):
            return type(obs)(DistributionalPPO._clone_observations_to_device(item, device) for item in obs)
        if isinstance(obs, list):
            return type(obs)(DistributionalPPO._clone_observations_to_device(item, device) for item in obs)
        to_fn = getattr(obs, "to", None)
        if callable(to_fn):
            try:
                return to_fn(device=device)
            except TypeError:
                return to_fn(device)
        return obs

    @staticmethod
    def _detach_observations_to_cpu(obs: Any) -> Any:
        if isinstance(obs, torch.Tensor):
            return obs.detach().cpu()
        if isinstance(obs, Mapping):
            return {key: DistributionalPPO._detach_observations_to_cpu(value) for key, value in obs.items()}
        if isinstance(obs, tuple):
            return type(obs)(DistributionalPPO._detach_observations_to_cpu(item) for item in obs)
        if isinstance(obs, list):
            return type(obs)(DistributionalPPO._detach_observations_to_cpu(item) for item in obs)
        return obs

    @staticmethod
    def _detach_states_to_cpu(
        states: Optional[Union[RNNStates, Tuple[torch.Tensor, ...]]]
    ) -> Optional[Union[RNNStates, Tuple[torch.Tensor, ...]]]:
        if states is None:
            return None
        return DistributionalPPO._clone_states_to_device(states, torch.device("cpu"))

    @staticmethod
    def _detach_episode_starts_to_cpu(episode_starts: Any) -> torch.Tensor:
        if isinstance(episode_starts, torch.Tensor):
            tensor = episode_starts.detach()
        else:
            tensor = torch.as_tensor(episode_starts)
        if tensor.dtype != torch.bool:
            tensor = tensor.to(dtype=torch.bool)
        return tensor.cpu()

    @staticmethod
    def _extract_critic_states(
        states: Optional[Union[RNNStates, Tuple[torch.Tensor, ...]]]
    ) -> Optional[Tuple[torch.Tensor, ...]]:
        if states is None:
            return None
        if hasattr(states, "vf"):
            return tuple(states.vf)
        return tuple(states)

    @staticmethod
    def _extract_actor_states(
        states: Optional[Union[RNNStates, Tuple[torch.Tensor, ...]]]
    ) -> Optional[Tuple[torch.Tensor, ...]]:
        if states is None:
            return None

        if hasattr(states, "pi"):
            return tuple(states.pi)

        return tuple(states)

    def _build_value_prediction_cache_entry(
        self,
        rollout_data: RawRecurrentRolloutBufferSamples,
        *,
        valid_indices: Optional[torch.Tensor],
        base_scale_safe: float,
        old_values_raw_tensor: Optional[torch.Tensor],
        mask_values: Optional[torch.Tensor],
    ) -> _ValuePredictionCacheEntry:
        observations_cpu = self._detach_observations_to_cpu(rollout_data.observations)
        lstm_states_cpu = self._detach_states_to_cpu(rollout_data.lstm_states)
        episode_starts_cpu = self._detach_episode_starts_to_cpu(rollout_data.episode_starts)
        indices_cpu = valid_indices.clone().cpu() if valid_indices is not None else None
        if indices_cpu is not None and indices_cpu.dtype != torch.long:
            indices_cpu = indices_cpu.to(dtype=torch.long)
        if old_values_raw_tensor is not None:
            old_values_cpu = old_values_raw_tensor.detach().to(device="cpu", dtype=torch.float32)
        else:
            old_values_cpu = None
        if mask_values is not None:
            mask_cpu = (
                mask_values.detach()
                .reshape(-1, 1)
                .to(device="cpu", dtype=torch.float32)
            )
        else:
            mask_cpu = None
        return _ValuePredictionCacheEntry(
            observations=observations_cpu,
            lstm_states=lstm_states_cpu,
            episode_starts=episode_starts_cpu,
            valid_indices=indices_cpu,
            base_scale=float(base_scale_safe),
            old_values_raw=old_values_cpu,
            mask_values=mask_cpu,
        )

    def _refresh_value_prediction_tensors(
        self,
        primary_cache: Sequence[_ValuePredictionCacheEntry],
        primary_predictions: Sequence[torch.Tensor],
        reserve_cache: Sequence[_ValuePredictionCacheEntry],
        reserve_predictions: Sequence[torch.Tensor],
        *,
        primary_weights: Sequence[Optional[torch.Tensor]],
        reserve_weights: Sequence[Optional[torch.Tensor]],
        clip_range_vf_value: Optional[float],
        ret_mu_tensor: torch.Tensor,
        ret_std_tensor: torch.Tensor,
    ) -> tuple[
        list[torch.Tensor],
        list[torch.Tensor],
        list[Optional[torch.Tensor]],
        list[Optional[torch.Tensor]],
    ]:
        if not primary_cache and not reserve_cache:
            return (
                list(primary_predictions),
                list(reserve_predictions),
                list(primary_weights),
                list(reserve_weights),
            )

        was_training = self.policy.training
        self.policy.eval()

        def _prepare_episode_starts(tensor: torch.Tensor) -> torch.Tensor:
            device_tensor = tensor.to(device=self.device)
            if device_tensor.dtype != torch.bool:
                device_tensor = device_tensor.to(dtype=torch.bool)
            return device_tensor

        def _prepare_states(
            states: Optional[Union[RNNStates, Tuple[torch.Tensor, ...]]]
        ) -> Optional[Union[RNNStates, Tuple[torch.Tensor, ...]]]:
            if states is None:
                return None
            return self._clone_states_to_device(states, self.device)

        def _select_pred(entry: _ValuePredictionCacheEntry, value_tensor: torch.Tensor) -> torch.Tensor:
            value_col = value_tensor.reshape(-1, 1)
            if entry.valid_indices is not None and entry.valid_indices.numel() > 0:
                indices = entry.valid_indices.to(device=value_col.device)
                if indices.dtype != torch.long:
                    indices = indices.to(dtype=torch.long)
                value_col = value_col[indices]
            return value_col.detach().to(device="cpu", dtype=torch.float32)

        def _select_mask(
            entry: _ValuePredictionCacheEntry,
            existing_mask: Optional[torch.Tensor],
            pred_tensor: torch.Tensor,
        ) -> Optional[torch.Tensor]:
            mask_source: Optional[torch.Tensor] = entry.mask_values
            if mask_source is None and existing_mask is not None:
                mask_source = existing_mask.detach()
            if mask_source is None:
                return None
            mask_view = mask_source.reshape(-1, 1).to(dtype=torch.float32)
            if mask_view.shape[0] != pred_tensor.shape[0]:
                min_elems = min(mask_view.shape[0], pred_tensor.shape[0])
                if min_elems == 0:
                    return mask_view.new_zeros((0, 1))
                mask_view = mask_view[:min_elems]
            return mask_view.detach().to(device="cpu", dtype=torch.float32)

        def _predict(entry: _ValuePredictionCacheEntry) -> torch.Tensor:
            obs_device = self._clone_observations_to_device(entry.observations, self.device)
            lstm_states_device = _prepare_states(entry.lstm_states)
            episode_starts_device = _prepare_episode_starts(entry.episode_starts)

            clip_delta = float(clip_range_vf_value) if clip_range_vf_value is not None else None
            if self._use_quantile_value:
                critic_states = self._extract_critic_states(lstm_states_device)
                if critic_states is None:
                    critic_states = tuple()
                with torch.no_grad():
                    quantiles = self.policy.value_quantiles(
                        obs_device, critic_states, episode_starts_device
                    )
                quantiles_fp32 = quantiles.to(dtype=torch.float32)
                if clip_delta is not None and entry.old_values_raw is not None:
                    quantiles_raw = self._to_raw_returns(quantiles_fp32)
                    old_values_raw = entry.old_values_raw.to(
                        device=quantiles_raw.device, dtype=torch.float32
                    )
                    while old_values_raw.dim() < quantiles_raw.dim():
                        old_values_raw = old_values_raw.unsqueeze(-1)
                    delta_raw = quantiles_raw - old_values_raw
                    quantiles_raw = old_values_raw + delta_raw.clamp(
                        min=-clip_delta, max=clip_delta
                    )
                    if self.normalize_returns:
                        ret_mu = ret_mu_tensor.to(device=quantiles_raw.device)
                        ret_std = ret_std_tensor.to(device=quantiles_raw.device)
                        quantiles_fp32 = ((quantiles_raw - ret_mu) / ret_std).clamp(
                            self._value_norm_clip_min, self._value_norm_clip_max
                        )
                    else:
                        scale_tensor = quantiles_raw.new_tensor(entry.base_scale)
                        quantiles_fp32 = (
                            (quantiles_raw / scale_tensor)
                            * float(self._value_target_scale_effective)
                        )
                        if self._value_clip_limit_scaled is not None:
                            quantiles_fp32 = torch.clamp(
                                quantiles_fp32,
                                min=-self._value_clip_limit_scaled,
                                max=self._value_clip_limit_scaled,
                            )
                value_tensor = quantiles_fp32.mean(dim=1, keepdim=True)
            else:
                critic_states = self._extract_critic_states(lstm_states_device)
                if critic_states is None:
                    critic_states = tuple()
                with torch.no_grad():
                    value_tensor = self.policy.predict_values(
                        obs_device, critic_states, episode_starts_device
                    )
                if clip_delta is not None and entry.old_values_raw is not None:
                    value_raw = self._to_raw_returns(value_tensor)
                    old_values_raw = entry.old_values_raw.to(
                        device=value_raw.device, dtype=torch.float32
                    )
                    value_raw = torch.clamp(
                        value_raw,
                        min=old_values_raw - clip_delta,
                        max=old_values_raw + clip_delta,
                    )
                    if self.normalize_returns:
                        ret_mu = ret_mu_tensor.to(device=value_raw.device)
                        ret_std = ret_std_tensor.to(device=value_raw.device)
                        value_tensor = ((value_raw - ret_mu) / ret_std).clamp(
                            self._value_norm_clip_min, self._value_norm_clip_max
                        )
                    else:
                        scale_tensor = value_raw.new_tensor(entry.base_scale)
                        value_tensor = (
                            (value_raw / scale_tensor)
                            * float(self._value_target_scale_effective)
                        )
                        if self._value_clip_limit_scaled is not None:
                            value_tensor = torch.clamp(
                                value_tensor,
                                min=-self._value_clip_limit_scaled,
                                max=self._value_clip_limit_scaled,
                            )

            if self.normalize_returns:
                value_tensor = value_tensor.clamp(
                    self._value_norm_clip_min, self._value_norm_clip_max
                )
            elif self._value_clip_limit_scaled is not None:
                value_tensor = torch.clamp(
                    value_tensor,
                    min=-self._value_clip_limit_scaled,
                    max=self._value_clip_limit_scaled,
                )

            return _select_pred(entry, value_tensor.to(dtype=torch.float32))

        try:
            with torch.no_grad():
                refreshed_primary_preds: list[torch.Tensor] = []
                refreshed_primary_masks: list[Optional[torch.Tensor]] = []
                for idx, entry in enumerate(primary_cache):
                    pred_tensor = _predict(entry)
                    refreshed_primary_preds.append(pred_tensor)
                    existing_mask = primary_weights[idx] if idx < len(primary_weights) else None
                    refreshed_primary_masks.append(_select_mask(entry, existing_mask, pred_tensor))

                refreshed_reserve_preds: list[torch.Tensor] = []
                refreshed_reserve_masks: list[Optional[torch.Tensor]] = []
                for idx, entry in enumerate(reserve_cache):
                    pred_tensor = _predict(entry)
                    refreshed_reserve_preds.append(pred_tensor)
                    existing_mask = reserve_weights[idx] if idx < len(reserve_weights) else None
                    refreshed_reserve_masks.append(_select_mask(entry, existing_mask, pred_tensor))
        finally:
            if was_training:
                self.policy.train()

        return (
            refreshed_primary_preds or list(primary_predictions),
            refreshed_reserve_preds or list(reserve_predictions),
            refreshed_primary_masks or list(primary_weights),
            refreshed_reserve_masks or list(reserve_weights),
        )

    def _ev_group_key_from_info(self, env_index: int, info: Any) -> Optional[str]:  # FIX
        symbol: Optional[str] = None
        env_identifier: Optional[str] = None
        if isinstance(info, Mapping):
            for key in ("env_id", "environment", "source_env", "vec_env_id"):
                candidate = info.get(key)
                if candidate is None:
                    continue
                text = str(candidate).strip()
                if text:
                    env_identifier = text
                    break
            for key in ("symbol", "instrument", "pair", "market_symbol"):
                candidate = info.get(key)
                if candidate is None:
                    continue
                text = str(candidate).strip()
                if text:
                    symbol = text.upper()
                    break
        parts: list[str] = []
        if env_identifier:
            parts.append(env_identifier)
        else:
            parts.append(f"env{env_index}")
        if symbol:
            parts.append(symbol)
        key = "::".join(parts)
        return key or None

    def _resolve_ev_group_keys_from_flat(self, flat_indices: np.ndarray) -> list[str]:  # FIX
        keys_array = getattr(self, "_last_rollout_ev_keys", None)
        if keys_array is None:
            return [f"env{int(idx)}" for idx in flat_indices if int(idx) >= 0]

        rollout_buffer = getattr(self, "rollout_buffer", None)
        buffer_size = int(getattr(rollout_buffer, "buffer_size", 0) or 0)
        n_envs = int(getattr(rollout_buffer, "n_envs", 0) or 0)

        keys_np = np.array(keys_array, dtype=object, copy=False)
        keys_flat: np.ndarray
        if keys_np.ndim >= 2:
            if isinstance(rollout_buffer, RecurrentRolloutBuffer):
                try:
                    keys_flat = rollout_buffer.swap_and_flatten(keys_np)  # type: ignore[arg-type]
                except Exception:
                    keys_flat = keys_np.swapaxes(0, 1).reshape(-1)
                else:
                    keys_flat = keys_flat.reshape(-1)
            else:
                keys_flat = keys_np.swapaxes(0, 1).reshape(-1)
        else:
            keys_flat = keys_np.reshape(-1)

        total = int(keys_flat.size)
        resolved: list[str] = []
        for raw_idx in flat_indices:
            idx = int(raw_idx)
            if idx < 0 or idx >= total:
                return []
            candidate = keys_flat[idx]
            if candidate is None or str(candidate).strip() == "":
                if buffer_size > 0 and n_envs > 0 and total == buffer_size * n_envs:
                    env_idx = idx // buffer_size
                    candidate = f"env{env_idx}"
                else:
                    candidate = f"env{idx}"
            resolved.append(str(candidate))
        return resolved

    def _extract_group_keys_for_indices(
        self,
        rollout_data: RawRecurrentRolloutBufferSamples,
        index_tensor: Optional[torch.Tensor],
    ) -> list[str]:  # FIX
        sample_indices_tensor = getattr(rollout_data, "sample_indices", None)
        if sample_indices_tensor is None:
            return []
        indices_np = sample_indices_tensor.detach().cpu().numpy().astype(np.int64, copy=False)
        if index_tensor is not None:
            index_np = index_tensor.detach().cpu().numpy().astype(np.int64, copy=False)
            if index_np.size == 0:
                return []
            if np.any((index_np < 0) | (index_np >= indices_np.size)):
                return []
            indices_np = indices_np[index_np]
        mask = indices_np >= 0
        indices_np = indices_np[mask]
        if indices_np.size == 0:
            return []
        return self._resolve_ev_group_keys_from_flat(indices_np)

    def _policy_value_outputs(
        self,
        obs: torch.Tensor,
        lstm_states: Optional[Union[RNNStates, Tuple[torch.Tensor, ...]]],
        episode_starts: torch.Tensor,
    ) -> torch.Tensor:
        """Return critic head outputs for PopArt evaluation across value head types."""

        policy = self.policy
        uses_quantile = bool(getattr(policy, "uses_quantile_value_head", False))

        if uses_quantile:
            value_quantiles_fn = getattr(policy, "value_quantiles", None)
            if not callable(value_quantiles_fn):
                raise AttributeError("Quantile value head requires 'value_quantiles' accessor")
            return value_quantiles_fn(obs, lstm_states, episode_starts)

        predict_values_fn = getattr(policy, "predict_values", None)
        if callable(predict_values_fn):
            return predict_values_fn(obs, lstm_states, episode_starts)

        value_logits_fn = getattr(policy, "value_quantiles", None)
        if callable(value_logits_fn):  # pragma: no cover - legacy compatibility path
            return value_logits_fn(obs, lstm_states, episode_starts)

        raise AttributeError(
            "Policy does not expose a compatible value output method for PopArt evaluation"
        )

    @staticmethod
    def _value_target_outlier_fractions(
        values: torch.Tensor, support_min: float, support_max: float
    ) -> Tuple[float, float]:
        if values.numel() == 0:
            return 0.0, 0.0

        values_fp32 = values.to(dtype=torch.float32)
        below_frac = (values_fp32 < support_min).float().mean().item()
        above_frac = (values_fp32 > support_max).float().mean().item()
        return float(below_frac), float(above_frac)

    def _build_support_distribution(
        self, returns_norm: torch.Tensor, template: torch.Tensor
    ) -> torch.Tensor:
        target_distribution = torch.zeros_like(template)
        if target_distribution.numel() == 0:
            return target_distribution

        v_min = float(self.policy.v_min)
        v_max = float(self.policy.v_max)
        delta_z = float(
            getattr(self.policy, "delta_z", (v_max - v_min) / max(template.shape[1] - 1, 1))
        )
        if not math.isfinite(delta_z) or delta_z <= 0.0:
            denom = max(template.shape[1] - 1, 1)
            delta_z = float((v_max - v_min) / denom) if denom > 0 else 1.0
            if not math.isfinite(delta_z) or delta_z <= 0.0:
                delta_z = 1.0

        b = (returns_norm - v_min) / delta_z
        lower_bound = torch.floor(b).to(torch.long)
        upper_bound = lower_bound + 1
        num_atoms = template.shape[1]
        lower_bound = torch.clamp(lower_bound, 0, num_atoms - 1)
        upper_bound = torch.clamp(upper_bound, 0, num_atoms - 1)

        same_bounds = lower_bound == upper_bound
        adjust_mask = same_bounds & (lower_bound > 0)
        lower_bound = torch.where(adjust_mask, lower_bound - 1, lower_bound)
        lower_bound = torch.clamp(lower_bound, 0, num_atoms - 1)
        upper_bound = torch.clamp(lower_bound + 1, 0, num_atoms - 1)

        lower_prob = (upper_bound.to(torch.float32) - b.to(torch.float32)).clamp(min=0.0)
        upper_prob = (b.to(torch.float32) - lower_bound.to(torch.float32)).clamp(min=0.0)
        lower_prob = lower_prob.to(dtype=template.dtype)
        upper_prob = upper_prob.to(dtype=template.dtype)

        target_distribution.scatter_add_(1, lower_bound.view(-1, 1), lower_prob.view(-1, 1))
        target_distribution.scatter_add_(1, upper_bound.view(-1, 1), upper_prob.view(-1, 1))

        normaliser = target_distribution.sum(dim=1, keepdim=True).clamp_min(1e-8)
        target_distribution = target_distribution / normaliser

        if torch.any(same_bounds):
            same_indices = same_bounds.nonzero(as_tuple=False).squeeze(1)
            if same_indices.numel() > 0:
                target_distribution[same_indices] = 0.0
                target_distribution[same_indices, lower_bound[same_indices]] = 1.0

        return target_distribution

    def _quantile_levels_tensor(self, device: torch.device) -> torch.Tensor:
        levels = getattr(self.policy, "quantile_levels", None)
        if levels is None:
            raise RuntimeError("Quantile levels are not available on the policy")
        return levels.to(device=device, dtype=torch.float32)

    def _quantile_huber_loss(
        self, predicted_quantiles: torch.Tensor, targets: torch.Tensor
    ) -> torch.Tensor:
        kappa = max(float(self._quantile_huber_kappa), 1e-6)
        tau = self._quantile_levels_tensor(predicted_quantiles.device).view(1, -1)
        # ``targets`` is expected to be shaped ``[batch, 1]`` while
        # ``predicted_quantiles`` has shape ``[batch, num_quantiles]``.
        # Broadcasting already aligns these dimensions, so adding an
        # extra singleton axis ends up broadcasting over the *batch*
        # dimension as well (``[batch, batch, num_quantiles]``).  That
        # couples every sample with every other sample, forcing the
        # critic to predict the same distribution regardless of the
        # observation and driving the explained variance to zero.  Keep
        # the batch dimension intact to evaluate each sample against
        # its own quantile estimates only.

        if targets.ndim == 0:
            raise ValueError("Quantile critic targets must include a batch dimension")

        original_shape = tuple(targets.shape)
        if targets.ndim > 1 and original_shape[0] != predicted_quantiles.shape[0]:
            leading_dim = original_shape[0]
            raise ValueError(
                "Quantile critic targets include an extra leading dimension ("
                f"size={leading_dim}); remove unsqueeze/keepdim operations so the "
                "first dimension matches the batch size"
            )

        targets = targets.reshape(-1, 1)
        if targets.shape[1] != 1:
            raise ValueError(
                "Quantile critic targets must collapse to shape [batch, 1], got "
                f"{tuple(targets.shape)}"
            )
        if targets.shape[0] != predicted_quantiles.shape[0]:
            raise ValueError(
                "Quantile critic targets must align with predicted quantiles: "
                f"batch sizes differ ({targets.shape[0]} vs {predicted_quantiles.shape[0]})"
            )

        delta = predicted_quantiles - targets
        abs_delta = delta.abs()
        huber = torch.where(
            abs_delta <= kappa,
            0.5 * delta.pow(2),
            kappa * (abs_delta - 0.5 * kappa),
        )
        indicator = (delta.detach() > 0.0).float()
        loss = torch.abs(tau - indicator) * (huber / kappa)
        return loss.mean()

    def _cvar_from_quantiles(self, predicted_quantiles: torch.Tensor) -> torch.Tensor:
        alpha = float(self.cvar_alpha)
        if alpha <= 0.0:
            raise ValueError("CVaR alpha must be positive for quantile critic")
        num_quantiles = predicted_quantiles.shape[1]
        if num_quantiles == 0:
            return predicted_quantiles.new_zeros(predicted_quantiles.shape[0])
        mass = 1.0 / float(num_quantiles)
        # TODO(quantile-critic): When migrating to non-uniform quantile levels
        # (e.g. IQN), replace the uniform ``mass`` assumption with explicit
        # integration over the τ intervals.
        k_float = alpha * num_quantiles
        full_mass = int(min(num_quantiles, math.floor(k_float)))
        frac = float(k_float - full_mass)
        device = predicted_quantiles.device
        dtype = predicted_quantiles.dtype
        tail_sum = predicted_quantiles.new_zeros(predicted_quantiles.shape[0], dtype=dtype, device=device)
        if full_mass > 0:
            tail_sum = predicted_quantiles[:, :full_mass].sum(dim=1)
        partial = predicted_quantiles.new_zeros(predicted_quantiles.shape[0], dtype=dtype, device=device)
        if frac > 1e-8 and full_mass < num_quantiles:
            partial = predicted_quantiles[:, full_mass] * frac
        expectation = mass * (tail_sum + partial)
        tail_mass = max(alpha, mass * (full_mass + frac))
        return expectation / tail_mass

    def _enforce_optimizer_lr_bounds(
        self,
        *,
        scheduler_lr: Optional[float] = None,
        log_values: bool = True,
        warn_on_floor: bool = True,
    ) -> None:
        optimizer = getattr(self.policy, "optimizer", None)
        if optimizer is None:
            return

        param_groups = getattr(optimizer, "param_groups", [])
        if not param_groups:
            return

        min_lr = float(getattr(self, "_optimizer_lr_min", 0.0))
        max_lr = float(getattr(self, "_optimizer_lr_max", float("inf")))
        if max_lr < min_lr:
            max_lr = min_lr

        scheduler_min_lr = float(getattr(self, "_scheduler_min_lr", min_lr))
        if scheduler_min_lr < min_lr:
            scheduler_min_lr = min_lr

        before_lrs = [float(group.get("lr", 0.0)) for group in param_groups]
        if not before_lrs:
            return

        lr_before_clip = float(before_lrs[0])
        clipped_lrs: list[float] = []
        floor_hit = False
        for lr_value in before_lrs:
            clipped = float(lr_value)
            if math.isfinite(max_lr):
                clipped = min(clipped, max_lr)
            if clipped < min_lr:
                floor_hit = True
                clipped = min_lr
            clipped_lrs.append(clipped)

        for group, new_lr in zip(param_groups, clipped_lrs):
            group["lr"] = float(new_lr)
            if "initial_lr" in group:
                initial_lr = float(group["initial_lr"])
                if math.isfinite(max_lr):
                    initial_lr = min(max(initial_lr, min_lr), max_lr)
                else:
                    initial_lr = max(initial_lr, min_lr)
                group["initial_lr"] = initial_lr

        lr_after_clip = float(clipped_lrs[0])

        if warn_on_floor and floor_hit and lr_before_clip < min_lr - 1e-12:
            if not getattr(self, "_optimizer_lr_floor_warned", False):
                logger.warning(
                    "Optimizer LR %.6e fell below floor %.6e; clamping to floor",
                    lr_before_clip,
                    min_lr,
                )
                self._optimizer_lr_floor_warned = True
            if getattr(self, "logger", None) is not None:
                self.logger.record("warn/optimizer_lr_floor_hit", float(lr_before_clip))

        base_schedule = getattr(self, "_base_lr_schedule", None)
        progress = getattr(self, "_current_progress_remaining", None)
        base_lr = None
        if callable(base_schedule) and progress is not None:
            try:
                base_lr = float(base_schedule(progress))
            except Exception:
                base_lr = None
        if base_lr is None:
            kl_scale = float(getattr(self, "_kl_lr_scale", 1.0))
            if kl_scale > 0.0:
                base_lr = lr_after_clip / kl_scale
            else:
                base_lr = lr_after_clip
        kl_scale_value = float(getattr(self, "_kl_lr_scale", 1.0))

        scheduler_lr_value: Optional[float]
        if scheduler_lr is not None:
            scheduler_lr_value = float(scheduler_lr)
        else:
            scheduler_lr_value = None
            scheduler = getattr(self.policy, "lr_scheduler", None) or getattr(self, "lr_scheduler", None)
            if scheduler is not None:
                get_last_lr = getattr(scheduler, "get_last_lr", None)
                if callable(get_last_lr):
                    try:
                        last_values = get_last_lr()
                    except TypeError:
                        last_values = None
                    if last_values:
                        scheduler_lr_value = float(last_values[0])
        if scheduler_lr_value is None:
            scheduler_lr_value = float(lr_after_clip)
        scheduler_lr_value = max(float(scheduler_lr_value), scheduler_min_lr)

        min_group_lr = float(min(clipped_lrs))
        max_group_lr = float(max(clipped_lrs))

        if not log_values or getattr(self, "logger", None) is None:
            return

        self.logger.record("train/lr_base", float(base_lr))
        self.logger.record("train/lr_kl_scale", float(kl_scale_value))
        self.logger.record("train/lr_scheduler", float(scheduler_lr_value))
        self.logger.record("train/scheduler_lr", float(scheduler_lr_value))
        self.logger.record("train/lr_before_clip", float(lr_before_clip))
        self.logger.record("train/lr_after_clip", float(lr_after_clip))
        self.logger.record("train/learning_rate", float(lr_after_clip))
        self.logger.record("train/optimizer_lr", float(clipped_lrs[0]))
        self.logger.record("train/optimizer_lr_min", float(min_lr))
        self.logger.record("train/scheduler_lr_min", float(scheduler_min_lr))
        self.logger.record("train/optimizer_lr_group_min", min_group_lr)
        self.logger.record("train/optimizer_lr_group_max", max_group_lr)

    def _compute_empirical_cvar(
        self, raw_rewards: torch.Tensor
    ) -> Tuple[torch.Tensor, torch.Tensor]:
        """Winsorise raw rewards and estimate empirical CVaR in fraction units."""

        if raw_rewards.numel() == 0:
            zero = raw_rewards.new_tensor(0.0)
            return raw_rewards.to(dtype=torch.float32), zero

        rewards_fp32 = raw_rewards.to(dtype=torch.float32)
        winsor_pct = float(
            min(max(getattr(self, "_cvar_winsor_fraction", 0.0), 0.0), 0.5 - 1e-6)
        )
        if winsor_pct > 0.0:
            quantiles = torch.quantile(
                rewards_fp32,
                torch.tensor(
                    [winsor_pct, 1.0 - winsor_pct],
                    dtype=rewards_fp32.dtype,
                    device=rewards_fp32.device,
                ),
            )
            lower, upper = quantiles[0], quantiles[1]
            rewards_winsor = rewards_fp32.clamp(min=float(lower.item()), max=float(upper.item()))
        else:
            rewards_winsor = rewards_fp32

        alpha = float(self.cvar_alpha)
        if not math.isfinite(alpha) or alpha <= 0.0:
            cvar_empirical = rewards_winsor.new_tensor(0.0)
        else:
            tail_count = max(int(math.ceil(alpha * rewards_winsor.numel())), 1)
            tail, _ = torch.topk(rewards_winsor, tail_count, largest=False)
            cvar_empirical = tail.mean() if tail.numel() > 0 else rewards_winsor.new_tensor(0.0)

        return rewards_winsor, cvar_empirical

    def _compute_cvar_statistics(
        self, raw_rewards: torch.Tensor
    ) -> tuple[torch.Tensor, torch.Tensor, torch.Tensor, torch.Tensor, torch.Tensor]:
        if raw_rewards.numel() == 0:
            zero = raw_rewards.new_tensor(0.0)
            return raw_rewards.to(dtype=torch.float32), zero, zero, zero, zero

        rewards_winsor, cvar_empirical = self._compute_empirical_cvar(raw_rewards)
        rewards_fp32 = raw_rewards.to(dtype=torch.float32)

        quantiles_raw = torch.quantile(
            rewards_fp32,
            torch.tensor([0.5, 0.95], dtype=rewards_fp32.dtype, device=rewards_fp32.device),
        )
        reward_p50 = quantiles_raw[0]
        reward_p95 = quantiles_raw[1]
        returns_abs_p95 = torch.quantile(rewards_fp32.abs(), 0.95).clamp_min(0.0)

        return rewards_winsor, cvar_empirical, reward_p50, reward_p95, returns_abs_p95

    def _compute_cvar_violation(self, cvar_empirical: float) -> float:
        """Return positive CVaR violation in fraction-per-bar units."""

        limit = float(self._get_cvar_limit_raw())
        violation = limit - float(cvar_empirical)
        if not math.isfinite(violation) or violation <= 0.0:
            return 0.0
        return float(violation)

    def _record_quantile_summary(
        self,
        quantiles_unscaled: list[torch.Tensor],
        quantiles_norm: list[torch.Tensor],
    ) -> None:
        if not quantiles_unscaled:
            return
        levels = self._quantile_levels_tensor(quantiles_unscaled[0].device)
        concat_unscaled = torch.cat(quantiles_unscaled, dim=0)
        concat_norm = torch.cat(quantiles_norm, dim=0) if quantiles_norm else None
        def _index_for(target: float) -> int:
            idx = torch.argmin(torch.abs(levels - target)).item()
            return int(idx)

        idx_q25 = _index_for(0.25)
        idx_q50 = _index_for(0.5)
        idx_q75 = _index_for(0.75)

        q50 = concat_unscaled[:, idx_q50].mean().item()
        q25 = concat_unscaled[:, idx_q25]
        q75 = concat_unscaled[:, idx_q75]
        iqr = (q75 - q25).mean().item()
        self.logger.record("train/value_quantile_p50", float(q50))
        self.logger.record("train/value_quantile_iqr", float(iqr))

        if concat_norm is not None:
            q25_norm = concat_norm[:, idx_q25]
            q75_norm = concat_norm[:, idx_q75]
            iqr_norm = (q75_norm - q25_norm).mean().item()
            self.logger.record("train/value_quantile_iqr_norm", float(iqr_norm))

    def _ensure_score_action_space(self) -> None:
        """Validate that policy and environment expose a score-based Box(1) action."""

        def _check_box(space: gym.Space, *, owner: str) -> None:
            if not isinstance(space, gym.spaces.Box):
                raise RuntimeError(
                    f"{owner} action space must be gym.spaces.Box for score actions"
                )
            shape = tuple(int(x) for x in getattr(space, "shape", tuple()))
            if shape != (1,):
                raise RuntimeError(
                    f"{owner} action space must have shape (1,), got {shape}"
                )
            low = np.asarray(space.low, dtype=np.float32)
            high = np.asarray(space.high, dtype=np.float32)
            if np.any(~np.isfinite(low)) or np.any(~np.isfinite(high)):
                raise RuntimeError(f"{owner} action bounds must be finite")
            if np.min(low) > 0.0 or np.max(high) < 1.0:
                raise RuntimeError(
                    f"{owner} action bounds must cover [0, 1], got [{float(np.min(low))}, {float(np.max(high))}]"
                )

        action_space = getattr(self, "action_space", None)
        if action_space is not None:
            _check_box(action_space, owner="Environment")

        policy = getattr(self, "policy", None)
        if policy is not None:
            policy_space = getattr(policy, "action_space", None)
            if policy_space is not None:
                _check_box(policy_space, owner="Policy")
            action_dim = getattr(policy, "action_dim", None)
            if action_dim is not None and int(action_dim) != 1:
                raise RuntimeError(
                    f"Policy action_dim must be 1 for score actions, got {action_dim}"
                )

    def _initialise_popart_controller(self, cfg: Any) -> None:
        requested_enabled = bool(
            _cfg_get(
                cfg,
                "enabled",
                getattr(self, "_popart_requested_enabled", False),
            )
        )

        replay_path_value = _cfg_get(
            cfg,
            "replay_path",
            getattr(self, "_popart_last_replay_path", ""),
        )
        replay_path_str = "" if replay_path_value is None else str(replay_path_value)

        def _coerce_float(value: Any, *, default: float = 0.0) -> float:
            try:
                return float(value)
            except Exception:
                return default

        replay_seed_value = _coerce_float(
            _cfg_get(
                cfg,
                "replay_seed",
                getattr(self, "_popart_last_replay_seed", 0.0),
            )
        )
        replay_batch_size_value = _coerce_float(
            _cfg_get(
                cfg,
                "replay_batch_size",
                getattr(self, "_popart_last_replay_batch_size", 0.0),
            )
        )

        if requested_enabled and not getattr(self, "_popart_disabled_logged", False):
            logger_obj = getattr(self, "logger", None)
            warn = getattr(logger_obj, "warning", None) if logger_obj is not None else None
            message = (
                "PopArt value scale controller is disabled and the provided configuration will be ignored."
            )
            if callable(warn):
                warn(message)
            else:  # pragma: no cover - fallback for early initialisation
                logger.warning(message)

        self._popart_controller = None
        config_logs: dict[str, Any] = {
            "config/popart/enabled": 0.0,
            "config/popart/mode": "shadow",
            "config/popart/mode_live": 0.0,
            "config/popart/replay_path": replay_path_str,
            "config/popart/replay_seed": replay_seed_value,
            "config/popart/replay_batch_size": replay_batch_size_value,
            "config/popart/requested_enabled": 1.0 if requested_enabled else 0.0,
        }
        self._popart_config_logs = config_logs
        self._replay_popart_config_logs()
        self._popart_disabled_logged = True
        self._popart_cfg_serialized = None
        self._popart_cfg_pending = {}
        self._popart_last_replay_path = replay_path_str
        self._popart_last_replay_seed = replay_seed_value
        self._popart_last_replay_batch_size = replay_batch_size_value

    @staticmethod
    def _coerce_value_target_scale(value_target_scale: Union[str, float, None]) -> float:
        if value_target_scale is None:
            return 1.0

        if isinstance(value_target_scale, str):
            normalized = value_target_scale.strip().lower()
            if normalized in {"percent", "percents", "percentage", "%"}:
                scale = 100.0
            elif normalized in {"bps", "basis_points", "basis-point", "basis points"}:
                scale = 10000.0
            else:
                raise ValueError(
                    "Unsupported value_target_scale string. Use 'percent', 'bps', or provide a positive float."
                )
        else:
            try:
                scale = float(value_target_scale)
            except (TypeError, ValueError) as exc:
                raise ValueError(
                    f"Invalid value_target_scale={value_target_scale!r}; expected positive float or recognised alias."
                ) from exc

        if not math.isfinite(scale) or scale <= 0.0:
            raise ValueError(
                f"'value_target_scale' must be a positive finite value, got {value_target_scale!r}"
            )
        return scale

    def _activate_return_scale_snapshot(self) -> None:
        """Freeze return statistics for the upcoming optimisation step."""

        if not self.normalize_returns:
            self._ret_mean_snapshot = float(self._ret_mean_value)
            self._ret_std_snapshot = float(self._ret_std_value)
            self._pending_rms = None
            self._pending_ret_mean = None
            self._pending_ret_std = None
            return

        if not getattr(self, "_value_scale_updates_enabled", True):
            self._ret_mean_snapshot = float(self._ret_mean_value)
            self._ret_std_snapshot = max(
                float(self._ret_std_value), self._value_scale_std_floor
            )
            self._pending_rms = None
            self._pending_ret_mean = float(self._ret_mean_snapshot)
            self._pending_ret_std = float(self._ret_std_snapshot)
            return

        if getattr(self, "_value_scale_frozen", False):
            self._ret_mean_snapshot = float(self._ret_mean_value)
            self._ret_std_snapshot = max(
                float(self._ret_std_value), self._value_scale_std_floor
            )
            self._pending_rms = None
            self._pending_ret_mean = float(self._ret_mean_snapshot)
            self._pending_ret_std = float(self._ret_std_snapshot)
            return

        self._ret_mean_snapshot = float(self._ret_mean_value)
        self._ret_std_snapshot = max(
            float(self._ret_std_value), self._value_scale_std_floor
        )
        self._pending_rms = RunningMeanStd(shape=())
        self._pending_ret_mean = float(self._ret_mean_snapshot)
        self._pending_ret_std = float(self._ret_std_snapshot)

    def _to_raw_returns(self, x: torch.Tensor) -> torch.Tensor:
        if self.normalize_returns:
            mean = x.new_tensor(self._ret_mean_snapshot)
            std = x.new_tensor(self._ret_std_snapshot)
            return x * std + mean

        eff = float(getattr(self, "_value_target_scale_effective", self.value_target_scale))
        base = float(self.value_target_scale)
        eff = eff if abs(eff) > 1e-8 else 1.0
        base = base if abs(base) > 1e-8 else 1.0
        return (x / eff) * base

    def _resolve_value_scale_safe(self) -> float:
        base_scale = float(self.value_target_scale)
        return base_scale if abs(base_scale) > 1e-8 else 1.0

    def _decode_returns_scale_only(
        self, returns_tensor: torch.Tensor
    ) -> tuple[torch.Tensor, float]:
        """Convert rollout-buffer returns back to raw fraction units without RMS factors."""

        scale_safe = self._resolve_value_scale_safe()
        return returns_tensor * float(scale_safe), scale_safe

    def _get_cvar_limit_raw(self) -> float:
        """Return the CVaR limit expressed in the same units as raw rewards."""

        return float(self.cvar_limit)

    def _get_cvar_normalization_params(self) -> tuple[float, float]:
        """Return offset and scale for normalising CVaR statistics."""

        if getattr(self, "normalize_returns", False):
            mean_snapshot = float(getattr(self, "_ret_mean_snapshot", 0.0))
            std_snapshot = float(getattr(self, "_ret_std_snapshot", 1.0))
            std_floor = float(getattr(self, "_value_scale_std_floor", 1e-8))
            scale = max(abs(std_snapshot), std_floor, 1e-8)
            if not math.isfinite(scale):
                scale = 1.0
            return float(mean_snapshot), float(scale)

        robust_scale = float(getattr(self, "_value_target_scale_robust", 1.0))
        if not math.isfinite(robust_scale) or robust_scale <= 0.0:
            robust_scale = float(self._resolve_value_scale_safe())
        return 0.0, float(max(abs(robust_scale), 1e-8))

    @staticmethod
    def _bounded_dual_update(lambda_value: float, lr: float, gap_unit: float) -> float:
        """Project dual variable updates into the unit interval."""

        lambda_float = float(lambda_value)
        lr_float = float(lr)
        gap_float = float(gap_unit)
        if not math.isfinite(lambda_float):
            lambda_float = 0.0
        if not math.isfinite(lr_float):
            lr_float = 0.0
        if not math.isfinite(gap_float):
            gap_float = 0.0
        candidate = lambda_float + lr_float * gap_float
        if candidate <= 0.0:
            return 0.0
        if candidate >= 1.0:
            return 1.0
        return float(candidate)

    def _resolve_cvar_penalty_state(
        self,
        current_weight_nominal: float,
        current_weight_raw: float,
        violation_unit_value: float,
    ) -> tuple[float, float, bool]:
        """Determine CVaR penalty activation and fallback weights in normalised units."""

        penalty_active = float(violation_unit_value) > 0.0
        if not penalty_active:
            return 0.0, 0.0, False

        if current_weight_raw > 0.0:
            return float(current_weight_nominal), float(current_weight_raw), True

        ramp_updates = max(1.0, float(getattr(self, "_cvar_ramp_updates", 0)))
        fallback_weight = float(getattr(self, "_cvar_weight_target", 0.0)) / ramp_updates
        fallback_weight = max(fallback_weight, 1e-6)
        penalty_cap = float(getattr(self, "cvar_penalty_cap", float("inf")))
        if math.isfinite(penalty_cap):
            fallback_weight = min(fallback_weight, penalty_cap)
            fallback_weight = max(fallback_weight, 1e-6)
        fallback = float(fallback_weight)
        return fallback, fallback, True

    def _record_explained_variance_logs(
        self,
        explained_var: Optional[float],
        *,
        grouped_mean_unweighted: Optional[float] = None,
        grouped_mean_weighted: Optional[float] = None,
        grouped_median: Optional[float] = None,
    ) -> None:
        """Record availability of the explained variance metric and grouped aggregates."""

        if explained_var is not None and math.isfinite(explained_var):
            value = float(explained_var)
            self.logger.record("train/explained_variance_available", 1.0)
            self.logger.record("train/explained_variance", value)
            self.logger.record("train/ev/global", value)
        else:
            self.logger.record("train/explained_variance_available", 0.0)

        if grouped_mean_unweighted is not None and math.isfinite(grouped_mean_unweighted):
            value = float(grouped_mean_unweighted)
            self.logger.record("train/ev/mean_grouped_unweighted", value)
            # Preserve legacy metric name for backwards compatibility.  # FIX
            self.logger.record("train/ev/mean_grouped", value)  # FIX

        if grouped_mean_weighted is not None and math.isfinite(grouped_mean_weighted):
            self.logger.record(
                "train/ev/mean_grouped_weighted", float(grouped_mean_weighted)
            )

        if grouped_median is not None and math.isfinite(grouped_median):
            self.logger.record("train/ev/median_grouped", float(grouped_median))

    def _record_cvar_logs(
        self,
        *,
        cvar_raw_value: float,
        cvar_unit_value: float,
        cvar_loss_raw_value: float,
        cvar_loss_unit_value: float,
        cvar_term_raw_value: float,
        cvar_term_unit_value: float,
        cvar_empirical_value: float,
        cvar_empirical_unit_value: float,
        cvar_empirical_ema_value: float,
        cvar_violation_raw_value: float,
        cvar_violation_raw_unclipped_value: float,
        cvar_violation_unit_value: float,
        cvar_violation_ema_value: float,
        cvar_gap_raw_value: float,
        cvar_gap_unit_value: float,
        cvar_penalty_active_value: float,
        cvar_lambda_value: float,
        cvar_scale_value: float,
        cvar_limit_raw_value: float,
        cvar_limit_unit_value: float,
        current_cvar_weight_scaled: float,
        current_cvar_weight_nominal: float,
        current_cvar_weight_raw: float,
        cvar_penalty_cap_value: float,
    ) -> None:
        """Emit CVaR telemetry in both raw fraction and normalised units."""

        self.logger.record("train/cvar_raw", float(cvar_raw_value))
        self.logger.record("train/cvar_raw_in_fraction", float(cvar_raw_value))
        self.logger.record("train/cvar_unit", float(cvar_unit_value))
        self.logger.record("train/cvar_loss", float(cvar_loss_raw_value))
        self.logger.record("train/cvar_loss_in_fraction", float(cvar_loss_raw_value))
        self.logger.record("train/cvar_loss_unit", float(cvar_loss_unit_value))
        self.logger.record("train/cvar_term", float(cvar_term_unit_value))
        self.logger.record("train/cvar_term_in_fraction", float(cvar_term_raw_value))
        self.logger.record("train/cvar_empirical", float(cvar_empirical_value))
        self.logger.record("train/cvar_empirical_in_fraction", float(cvar_empirical_value))
        self.logger.record("train/cvar_empirical_unit", float(cvar_empirical_unit_value))
        self.logger.record("train/cvar_empirical_ema", float(cvar_empirical_ema_value))
        self.logger.record("train/cvar_gap", float(cvar_gap_raw_value))
        self.logger.record("train/cvar_gap_in_fraction", float(cvar_gap_raw_value))
        self.logger.record("train/cvar_gap_unit", float(cvar_gap_unit_value))
        self.logger.record("train/cvar_violation", float(cvar_violation_raw_value))
        self.logger.record("train/cvar_violation_in_fraction", float(cvar_violation_raw_value))
        self.logger.record("train/cvar_violation_unit", float(cvar_violation_unit_value))
        self.logger.record("train/cvar_violation_ema", float(cvar_violation_ema_value))
        self.logger.record("train/cvar_gap_pos", float(cvar_violation_unit_value))
        self.logger.record("train/cvar_penalty_active", float(cvar_penalty_active_value))
        self.logger.record("train/cvar_lambda", float(cvar_lambda_value))
        self.logger.record("train/cvar_scale", float(cvar_scale_value))
        self.logger.record("train/cvar_limit_unit", float(cvar_limit_unit_value))
        self.logger.record("train/cvar_weight_effective", float(current_cvar_weight_scaled))
        self.logger.record("debug/cvar_empirical_raw", float(cvar_empirical_value))
        self.logger.record("debug/cvar_violation_raw", float(cvar_violation_raw_unclipped_value))
        self.logger.record("debug/cvar_weight_nominal", float(current_cvar_weight_nominal))
        self.logger.record("debug/cvar_weight_effective_raw", float(current_cvar_weight_raw))
        self.logger.record("debug/cvar_penalty_cap", float(cvar_penalty_cap_value))
        self.logger.record("debug/cvar_lambda", float(cvar_lambda_value))
        self.logger.record("debug/cvar_limit", float(cvar_limit_raw_value))
        self.logger.record("debug/cvar_limit_unit", float(cvar_limit_unit_value))

    def _limit_mean_step(self, old_value: float, proposed: float, reference_std: float) -> float:
        max_rel_step = float(self._value_scale_max_rel_step)
        if max_rel_step <= 0.0 or not math.isfinite(max_rel_step):
            return float(proposed)

        scale = max(abs(old_value), abs(reference_std), float(self._ret_std_snapshot), 1e-8)
        max_delta = scale * max_rel_step
        lower = old_value - max_delta
        upper = old_value + max_delta
        if lower > upper:
            lower, upper = upper, lower
        return float(min(max(proposed, lower), upper))

    def _limit_std_step(self, old_value: float, proposed: float) -> float:
        proposed = max(float(proposed), 1e-8)
        max_rel_step = float(self._value_scale_max_rel_step)
        if max_rel_step <= 0.0 or not math.isfinite(max_rel_step):
            return proposed

        base = max(float(old_value), 1e-8)
        upper = base * (1.0 + max_rel_step)
        lower = base / (1.0 + max_rel_step)
        if lower > upper:
            lower, upper = upper, lower
        ratio = proposed / base
        clamped_ratio = min(max(ratio, lower / base), upper / base)
        return float(max(base * clamped_ratio, 1e-8))

    def _smooth_value_target_scale(self, previous: float, target: float) -> float:
        """Blend and clamp the effective value-target scale update."""

        target = float(target)
        if not math.isfinite(target) or target <= 0.0:
            target = 1.0

        previous = float(previous)
        if not math.isfinite(previous) or previous <= 0.0:
            previous = target

        beta = float(getattr(self, "_value_target_scale_smoothing_beta", 1.0))
        if not math.isfinite(beta):
            beta = 1.0
        beta = min(max(beta, 0.0), 1.0)

        if beta <= 0.0:
            candidate = previous
        elif beta >= 1.0:
            candidate = target
        else:
            candidate = previous + beta * (target - previous)

        pct_limit = getattr(self, "_value_target_scale_max_change_pct", None)
        if pct_limit is None:
            return float(max(candidate, 1e-8))

        pct_limit = float(pct_limit)
        if pct_limit <= 0.0 or not math.isfinite(pct_limit):
            return float(max(candidate, 1e-8))

        base = max(previous, 1e-8)
        upper = base * (1.0 + pct_limit)
        lower = base * max(1.0 - pct_limit, 1e-6)
        if lower > upper:
            lower, upper = upper, lower
        candidate = min(max(candidate, lower), upper)
        return float(max(candidate, 1e-8))

    def _limit_v_range_step(
        self,
        old_min: float,
        old_max: float,
        proposed_min: float,
        proposed_max: float,
    ) -> tuple[float, float]:
        """Clamp the change of the distributional value support per update."""

        max_rel = float(self._value_scale_range_max_rel_step)
        if max_rel <= 0.0 or not math.isfinite(max_rel):
            return float(proposed_min), float(proposed_max)

        old_min = float(old_min)
        old_max = float(old_max)
        proposed_min = float(proposed_min)
        proposed_max = float(proposed_max)

        if proposed_max <= proposed_min:
            span = max(abs(proposed_max - proposed_min), 1e-6)
            center = 0.5 * (proposed_max + proposed_min)
            proposed_min = center - 0.5 * span
            proposed_max = center + 0.5 * span

        span_old = float(old_max - old_min)
        if not math.isfinite(span_old) or span_old <= 1e-8:
            return proposed_min, proposed_max

        max_delta = span_old * max_rel
        limited_min = max(min(proposed_min, old_min + max_delta), old_min - max_delta)
        limited_max = max(min(proposed_max, old_max + max_delta), old_max - max_delta)

        if limited_max <= limited_min:
            center = 0.5 * (limited_max + limited_min)
            half_span = max(span_old * 0.5, 5e-7)
            limited_min = center - half_span
            limited_max = center + half_span

        return float(limited_min), float(limited_max)

    def _robust_std_from_returns(self, returns_raw: torch.Tensor) -> float:
        returns_abs = returns_raw.abs().to(dtype=torch.float32)
        if returns_abs.numel() == 0:
            return float(self._value_scale_std_floor)
        q95 = torch.quantile(returns_abs, 0.95).clamp_min(0.0)
        q95_value = float(q95.item())
        if not math.isfinite(q95_value) or q95_value <= 0.0:
            return float(self._value_scale_std_floor)
        robust = q95_value / 1.645
        if not math.isfinite(robust) or robust <= 0.0:
            robust = self._value_scale_std_floor
        return float(max(robust, self._value_scale_std_floor))

    def _apply_v_range_update(
        self, target_min: float, target_max: float
    ) -> tuple[float, float, float, float, bool]:
        """Update running distributional support with smoothing and limits."""

        target_min = float(target_min)
        target_max = float(target_max)
        old_min = float(self.running_v_min)
        old_max = float(self.running_v_max)

        if target_max <= target_min:
            span = max(abs(target_max - target_min), 1e-6)
            center = 0.5 * (target_max + target_min)
            target_min = center - 0.5 * span
            target_max = center + 0.5 * span

        if not self.v_range_initialized:
            self.running_v_min = target_min
            self.running_v_max = target_max
            self.v_range_initialized = True
            self.policy.update_atoms(self.running_v_min, self.running_v_max)
            return old_min, old_max, self.running_v_min, self.running_v_max, True

        alpha = float(self.v_range_ema_alpha)
        alpha = min(max(alpha, 0.0), 1.0)
        ema_min = float((1.0 - alpha) * self.running_v_min + alpha * target_min)
        ema_max = float((1.0 - alpha) * self.running_v_max + alpha * target_max)
        candidate_min = min(ema_min, target_min)
        candidate_max = max(ema_max, target_max)

        candidate_min, candidate_max = self._limit_v_range_step(
            self.running_v_min, self.running_v_max, candidate_min, candidate_max
        )

        allow_shrink = bool(getattr(self, "_allow_v_range_shrink", True))
        old_span = float(old_max - old_min)
        if not allow_shrink and math.isfinite(old_span) and old_span > 0.0:
            candidate_span = float(candidate_max - candidate_min)
            if candidate_span < old_span - 1e-9:
                candidate_min = old_min
                candidate_max = old_max

        if candidate_max <= candidate_min:
            span = max(abs(candidate_max - candidate_min), 1e-6)
            center = 0.5 * (candidate_max + candidate_min)
            candidate_min = center - 0.5 * span
            candidate_max = center + 0.5 * span

        changed = (
            not math.isclose(candidate_min, self.running_v_min, rel_tol=0.0, abs_tol=1e-12)
            or not math.isclose(candidate_max, self.running_v_max, rel_tol=0.0, abs_tol=1e-12)
        )

        self.running_v_min = float(candidate_min)
        self.running_v_max = float(candidate_max)

        if changed:
            self.policy.update_atoms(self.running_v_min, self.running_v_max)

        return old_min, old_max, self.running_v_min, self.running_v_max, changed

    def _extract_rms_stats(
        self, rms: Optional[RunningMeanStd]
    ) -> Optional[Tuple[float, float, float]]:
        if rms is None:
            return None
        count = float(rms.count)
        if not math.isfinite(count) or count <= 1e-3:
            return None
        mean = float(np.asarray(rms.mean).reshape(-1)[0])
        var = float(np.asarray(rms.var).reshape(-1)[0])
        if not math.isfinite(mean):
            mean = 0.0
        if not math.isfinite(var) or var < 0.0:
            var = 0.0
        return mean, var, count

    def _is_value_scale_frame_stable(
        self, ret_abs_p95: float, explained_var: float
    ) -> bool:
        """Check if return statistics look stable enough to update scaling."""

        if not math.isfinite(ret_abs_p95):
            return False

        if self._value_scale_stability_max_abs_p95 is not None:
            if ret_abs_p95 > self._value_scale_stability_max_abs_p95:
                return False

        if self._value_scale_stability_min_ev is not None:
            if not math.isfinite(explained_var):
                return False
            if explained_var < self._value_scale_stability_min_ev:
                return False

        return True

    def _build_explained_variance_tensors(
        self,
        target_batches_norm: Sequence[torch.Tensor],
        pred_batches_norm: Sequence[torch.Tensor],
        target_batches_raw: Sequence[torch.Tensor],
        weight_batches: Sequence[torch.Tensor],
        target_group_keys: Sequence[Sequence[str]],  # FIX
        reserve_targets_norm: Sequence[torch.Tensor],
        reserve_preds_norm: Sequence[torch.Tensor],
        reserve_targets_raw: Sequence[torch.Tensor],
        reserve_weight_batches: Sequence[torch.Tensor],
        reserve_group_keys: Sequence[Sequence[str]],  # FIX
    ) -> Tuple[
        Optional[torch.Tensor],
        Optional[torch.Tensor],
        Optional[torch.Tensor],
        Optional[torch.Tensor],
        Optional[list[str]],
    ]:
        """Select explained-variance tensors from primary or reserve caches."""

        def _concat(batches: Sequence[torch.Tensor]) -> Optional[torch.Tensor]:
            filtered: list[torch.Tensor] = []
            for tensor in batches:
                if tensor is None or tensor.numel() == 0:
                    continue
                filtered.append(tensor.reshape(-1, 1))
            if not filtered:
                return None
            return torch.cat(filtered, dim=0)

        def _concat_keys(groups: Sequence[Sequence[str]]) -> Optional[list[str]]:  # FIX
            combined: list[str] = []  # FIX
            for batch_keys in groups:  # FIX
                if not batch_keys:  # FIX
                    continue  # FIX
                combined.extend(str(item) for item in batch_keys)  # FIX
            return combined or None  # FIX

        y_true_tensor = _concat(target_batches_norm)
        y_pred_tensor = _concat(pred_batches_norm)
        if y_true_tensor is not None and y_pred_tensor is not None:
            y_true_tensor_raw = _concat(target_batches_raw)
            mask_tensor = _concat(weight_batches)
            group_keys = _concat_keys(target_group_keys)  # FIX
            return y_true_tensor, y_pred_tensor, y_true_tensor_raw, mask_tensor, group_keys

        reserve_true_tensor = _concat(reserve_targets_norm)
        reserve_pred_tensor = _concat(reserve_preds_norm)
        if reserve_true_tensor is not None and reserve_pred_tensor is not None:
            reserve_true_raw = _concat(reserve_targets_raw)
            reserve_mask = _concat(reserve_weight_batches)
            reserve_keys = _concat_keys(reserve_group_keys)  # FIX
            return reserve_true_tensor, reserve_pred_tensor, reserve_true_raw, reserve_mask, reserve_keys

        return None, None, None, None, None

    def _compute_explained_variance_metric(
        self,
        y_true_tensor: Optional[torch.Tensor],
        y_pred_tensor: Optional[torch.Tensor],
        *,
        mask_tensor: Optional[torch.Tensor] = None,
        y_true_tensor_raw: Optional[torch.Tensor] = None,
        variance_floor: float = 1e-8,
        record_fallback: bool = True,
        group_keys: Optional[Sequence[str]] = None,
    ) -> tuple[
        Optional[float],
        Optional[torch.Tensor],
        Optional[torch.Tensor],
        dict[str, Any],
    ]:
        """Return explained variance, flattened tensors, and diagnostic metrics."""

        metrics: dict[str, Any] = {
            "n_samples": 0.0,
            "corr": float("nan"),
            "bias": float("nan"),
            "bias_rel": float("nan"),
            "std_true": float("nan"),
            "std_pred": float("nan"),
        }

        if y_true_tensor is None or y_pred_tensor is None:
            return None, None, None, metrics

        y_true_flat = y_true_tensor.flatten()
        y_pred_flat = y_pred_tensor.flatten()

        if y_true_flat.numel() == 0 or y_pred_flat.numel() == 0:
            empty_true = y_true_flat.detach()
            empty_pred = y_pred_flat.detach()
            return None, empty_true, empty_pred, metrics

        mask_flat: Optional[torch.Tensor]
        selected_indices: Optional[torch.Tensor] = None

        if mask_tensor is not None:
            mask_flat = mask_tensor.flatten().to(dtype=torch.float32)
            min_elems = min(mask_flat.shape[0], y_true_flat.shape[0], y_pred_flat.shape[0])
            if min_elems == 0:
                empty = y_true_flat.new_zeros(0)
                empty_detached = empty.detach()
                return None, empty_detached, empty_detached, metrics
            y_true_flat = y_true_flat[:min_elems]
            y_pred_flat = y_pred_flat[:min_elems]
            mask_flat = mask_flat[:min_elems]
            if mask_flat.numel() > 0:
                finite_mask = torch.isfinite(mask_flat)
                if not torch.all(finite_mask):
                    mask_flat = mask_flat.clone()
                    mask_flat[~finite_mask] = 0.0
                if torch.any(mask_flat < 0.0):
                    mask_flat = mask_flat.clamp_min_(0.0)
                positive_mask = mask_flat > 0.0
                if torch.any(positive_mask):
                    selected_indices = torch.nonzero(positive_mask, as_tuple=False).flatten()
                    y_true_flat = y_true_flat[selected_indices]
                    y_pred_flat = y_pred_flat[selected_indices]
                    mask_flat = mask_flat[selected_indices]
                else:
                    mask_flat = None
                    selected_indices = None
            else:
                mask_flat = None
                selected_indices = None
        else:
            mask_flat = None
            min_elems = min(y_true_flat.shape[0], y_pred_flat.shape[0])
            if min_elems == 0:
                empty = y_true_flat.new_zeros(0)
                empty_detached = empty.detach()
                return None, empty_detached, empty_detached, metrics
            y_true_flat = y_true_flat[:min_elems]
            y_pred_flat = y_pred_flat[:min_elems]

        y_true_eval = y_true_flat.detach()
        y_pred_eval = y_pred_flat.detach()
        if y_true_eval.numel() == 0 or y_pred_eval.numel() == 0:
            return None, y_true_eval, y_pred_eval, metrics

        weights_np: Optional[np.ndarray] = None
        if mask_flat is not None and mask_flat.numel() > 0:
            weights_np = mask_flat.detach().cpu().numpy()

        y_true_np = y_true_eval.cpu().numpy()
        y_pred_np = y_pred_eval.cpu().numpy()
        primary_ev = safe_explained_variance(y_true_np, y_pred_np, weights_np)

        eval_y_np = y_true_np
        eval_pred_np = y_pred_np

        var_y = _weighted_variance_np(y_true_np, weights_np)
        need_fallback = (
            (not math.isfinite(primary_ev))
            or (not math.isfinite(var_y))
            or (var_y <= variance_floor)
        )

        primary_ev_value: Optional[float]
        if math.isfinite(primary_ev):  # FIX
            primary_ev_value = float(primary_ev)  # FIX
        else:  # FIX
            primary_ev_value = None  # FIX

        explained_var: Optional[float] = None if need_fallback else primary_ev_value
        fallback_used = False

        if need_fallback and y_true_tensor_raw is not None:
            y_true_raw_flat = y_true_tensor_raw.flatten()
            y_true_raw_flat = y_true_raw_flat[:min_elems]
            if selected_indices is not None:
                y_true_raw_flat = y_true_raw_flat[selected_indices]

            if y_true_raw_flat.numel() > 0:
                y_pred_raw_flat = self._to_raw_returns(y_pred_tensor).flatten()
                y_pred_raw_flat = y_pred_raw_flat[:min_elems]
                if selected_indices is not None:
                    y_pred_raw_flat = y_pred_raw_flat[selected_indices]

                y_true_raw_np = y_true_raw_flat.detach().cpu().numpy()
                y_pred_raw_np = y_pred_raw_flat.detach().cpu().numpy()
                fallback_ev = safe_explained_variance(
                    y_true_raw_np, y_pred_raw_np, weights_np
                )
                if math.isfinite(fallback_ev):
                    explained_var = float(fallback_ev)
                    fallback_used = True
                    eval_y_np = y_true_raw_np
                    eval_pred_np = y_pred_raw_np
                    if record_fallback:
                        logger = getattr(self, "logger", None)
                        if logger is not None:
                            logger.record("train/value_explained_variance_fallback", 1.0)

        if explained_var is None:
            if need_fallback:
                if record_fallback:
                    logger = getattr(self, "logger", None)
                    if logger is not None and fallback_used is False:
                        logger.record("train/value_explained_variance_fallback", 0.0)
                return None, y_true_eval, y_pred_eval, metrics

            if primary_ev_value is not None:  # FIX
                explained_var = primary_ev_value  # FIX
            else:  # FIX
                return None, y_true_eval, y_pred_eval, metrics  # FIX

        eval_true64 = np.asarray(eval_y_np, dtype=np.float64).reshape(-1)
        eval_pred64 = np.asarray(eval_pred_np, dtype=np.float64).reshape(-1)

        def _compute_weighted_stats(
            values_true: np.ndarray,
            values_pred: np.ndarray,
            weights: Optional[np.ndarray],
        ) -> None:
            nonlocal metrics

            true_vals = np.asarray(values_true, dtype=np.float64).reshape(-1)
            pred_vals = np.asarray(values_pred, dtype=np.float64).reshape(-1)
            limit = min(true_vals.size, pred_vals.size)
            if limit == 0:
                metrics["n_samples"] = 0.0
                return
            true_vals = true_vals[:limit]
            pred_vals = pred_vals[:limit]

            if weights is None:
                finite_mask = np.isfinite(true_vals) & np.isfinite(pred_vals)
                if not np.any(finite_mask):
                    metrics["n_samples"] = 0.0
                    return
                true_vals = true_vals[finite_mask]
                pred_vals = pred_vals[finite_mask]
                weight_vals: Optional[np.ndarray] = None
            else:
                weight_vals = np.asarray(weights, dtype=np.float64).reshape(-1)
                weight_vals = weight_vals[:limit]
                finite_mask = (
                    np.isfinite(true_vals)
                    & np.isfinite(pred_vals)
                    & np.isfinite(weight_vals)
                    & (weight_vals > 0.0)
                )
                if not np.any(finite_mask):
                    metrics["n_samples"] = 0.0
                    return
                true_vals = true_vals[finite_mask]
                pred_vals = pred_vals[finite_mask]
                weight_vals = weight_vals[finite_mask]

            sample_count = int(true_vals.size)
            metrics["n_samples"] = float(sample_count)
            if sample_count == 0:
                return

            if weight_vals is None:
                mean_true = float(np.mean(true_vals))
                mean_pred = float(np.mean(pred_vals))
                diff = true_vals - pred_vals
                bias_value = float(np.mean(diff))
                var_true = float(np.var(true_vals))
                var_pred = float(np.var(pred_vals))
                if sample_count >= 2:
                    corr_matrix = np.corrcoef(true_vals, pred_vals)
                    corr_value = float(corr_matrix[0, 1])
                else:
                    corr_value = float("nan")
            else:
                sum_w = float(np.sum(weight_vals))
                if not math.isfinite(sum_w) or sum_w <= 0.0:
                    metrics["n_samples"] = 0.0
                    return
                mean_true = float(np.sum(weight_vals * true_vals) / sum_w)
                mean_pred = float(np.sum(weight_vals * pred_vals) / sum_w)
                diff_true = true_vals - mean_true
                diff_pred = pred_vals - mean_pred
                bias_value = float(np.sum(weight_vals * (true_vals - pred_vals)) / sum_w)
                var_true = float(np.sum(weight_vals * diff_true * diff_true) / sum_w)
                var_pred = float(np.sum(weight_vals * diff_pred * diff_pred) / sum_w)
                cov_value = float(np.sum(weight_vals * diff_true * diff_pred) / sum_w)
                if var_true > 0.0 and var_pred > 0.0:
                    corr_value = cov_value / math.sqrt(var_true * var_pred)
                else:
                    corr_value = float("nan")

            std_true = math.sqrt(var_true) if var_true >= 0.0 else float("nan")
            std_pred = math.sqrt(var_pred) if var_pred >= 0.0 else float("nan")
            abs_bias_rel = float("nan")
            if math.isfinite(std_true) and std_true > 0.0 and math.isfinite(bias_value):
                abs_bias_rel = abs(bias_value) / std_true

            if math.isfinite(corr_value):
                corr_value = max(min(corr_value, 1.0), -1.0)

            metrics["corr"] = corr_value
            metrics["bias"] = bias_value
            metrics["bias_rel"] = abs_bias_rel
            metrics["std_true"] = std_true
            metrics["std_pred"] = std_pred

        _compute_weighted_stats(eval_true64, eval_pred64, weights_np)

        group_dict: dict[str, float] = {}
        group_summary: dict[str, Optional[float]] = {
            "mean_unweighted": None,
            "mean_weighted": None,
            "median": None,
        }
        if group_keys is not None:
            group_list = [str(item) for item in group_keys]
            effective_len = min(eval_true64.size, eval_pred64.size, len(group_list))
            weights_for_group: Optional[np.ndarray]
            if weights_np is not None:
                weights_flat = np.asarray(weights_np, dtype=np.float64).reshape(-1)
                effective_len = min(effective_len, weights_flat.size)
                weights_for_group = weights_flat[:effective_len]
            else:
                weights_for_group = None
            if effective_len > 0:
                group_true = eval_true64[:effective_len]
                group_pred = eval_pred64[:effective_len]
                group_seq = group_list[:effective_len]
                group_dict, group_summary = compute_grouped_explained_variance(
                    group_true,
                    group_pred,
                    group_seq,
                    weights=weights_for_group,
                    variance_floor=variance_floor,
                )

        metrics["ev_grouped"] = group_dict
        metrics["ev_mean_unweighted"] = (
            float(group_summary.get("mean_unweighted"))
            if group_summary.get("mean_unweighted") is not None
            and math.isfinite(float(group_summary.get("mean_unweighted")))
            else float("nan")
        )
        metrics["ev_mean_weighted"] = (
            float(group_summary.get("mean_weighted"))
            if group_summary.get("mean_weighted") is not None
            and math.isfinite(float(group_summary.get("mean_weighted")))
            else float("nan")
        )
        metrics["ev_median"] = (
            float(group_summary.get("median"))
            if group_summary.get("median") is not None
            and math.isfinite(float(group_summary.get("median")))
            else float("nan")
        )
        if explained_var is not None and math.isfinite(explained_var):
            metrics["ev_global"] = float(explained_var)
        else:
            metrics["ev_global"] = float("nan")

        return float(explained_var), y_true_eval, y_pred_eval, metrics

    def _summarize_recent_return_stats(
        self,
        sample_mean: float,
        sample_var: float,
        sample_weight: float,
        *,
        buffer: Optional[deque[tuple[float, float, float]]] = None,
        inplace: bool = True,
    ) -> tuple[float, float, float, deque[tuple[float, float, float]]]:
        sample_var = max(float(sample_var), 0.0)
        sample_weight = max(float(sample_weight), 0.0)
        if buffer is None:
            buffer = self._value_scale_recent_stats
        if self._value_scale_window_updates <= 0:
            return sample_mean, sample_var, sample_weight, buffer

        if inplace:
            target_buffer = buffer
        else:
            target_buffer = deque(
                buffer, maxlen=self._value_scale_window_updates or None
            )

        if sample_weight > 0.0:
            target_buffer.append((sample_mean, sample_var, sample_weight))

        if not target_buffer:
            return sample_mean, sample_var, sample_weight, target_buffer

        total_weight = float(sum(entry[2] for entry in target_buffer))
        if not math.isfinite(total_weight) or total_weight <= 0.0:
            return sample_mean, sample_var, 0.0, target_buffer

        mean_weighted = float(
            sum(entry[0] * entry[2] for entry in target_buffer) / total_weight
        )
        second_weighted = float(
            sum((entry[1] + entry[0] * entry[0]) * entry[2] for entry in target_buffer)
            / total_weight
        )
        var_weighted = max(second_weighted - mean_weighted * mean_weighted, 0.0)
        return mean_weighted, var_weighted, total_weight, target_buffer

    def _apply_return_stats_ema(
        self,
        sample_mean: float,
        sample_var: float,
        sample_weight: float,
        *,
        base_mean: Optional[float] = None,
        base_second: Optional[float] = None,
        base_initialized: Optional[bool] = None,
    ) -> tuple[float, float, float, bool]:
        sample_var = max(float(sample_var), 0.0)
        sample_weight = max(float(sample_weight), 0.0)
        sample_second = sample_var + sample_mean * sample_mean
        if base_mean is None:
            base_mean = float(self._value_scale_stats_mean)
        if base_second is None:
            base_second = float(self._value_scale_stats_second)
        if base_initialized is None:
            base_initialized = bool(self._value_scale_stats_initialized)

        if sample_weight <= 0.0:
            var_existing = max(base_second - base_mean * base_mean, 0.0)
            return base_mean, var_existing, base_second, base_initialized

        if not base_initialized:
            new_mean = float(sample_mean)
            new_second = float(sample_second)
            new_var = max(new_second - new_mean * new_mean, 0.0)
            return new_mean, new_var, new_second, True

        beta = float(self._value_scale_ema_beta)
        one_minus = 1.0 - beta
        new_mean = float(one_minus * base_mean + beta * sample_mean)
        new_second = float(one_minus * base_second + beta * sample_second)
        new_var = max(new_second - new_mean * new_mean, 0.0)
        return new_mean, new_var, new_second, True

    def _finalize_return_stats(self) -> None:
        """Commit accumulated return statistics after an optimisation step."""

        if not hasattr(self, "running_v_min") or not hasattr(self, "running_v_max"):
            clip = float(getattr(self, "ret_clip", 1.0))
            self.running_v_min = -clip
            self.running_v_max = clip
            self.v_range_initialized = False

        if not hasattr(self, "_value_norm_clip_min") or not hasattr(
            self, "_value_norm_clip_max"
        ):
            clip_default = float(getattr(self, "ret_clip", 1.0))
            self._value_norm_clip_min = -clip_default
            self._value_norm_clip_max = clip_default

        base_scale = float(self.value_target_scale)
        base_scale_safe = base_scale if abs(base_scale) > 1e-8 else 1.0
        returns_tensor = torch.as_tensor(
            self.rollout_buffer.returns, device=self.device, dtype=torch.float32
        ).flatten()
        returns_raw_tensor = returns_tensor * float(base_scale_safe)

        warmup_limit = int(getattr(self, "_value_scale_warmup_limit", 3))
        min_samples = int(getattr(self, "_value_scale_min_samples", 256))
        frozen = bool(getattr(self, "_value_scale_frozen", False))
        never_freeze = bool(getattr(self, "_value_scale_never_freeze", False))
        if frozen and never_freeze:
            frozen = False
            self._value_scale_frozen = False
        freeze_after_limit = getattr(self, "_value_scale_freeze_after", None)
        if freeze_after_limit is None:
            freeze_after_limit = getattr(
                self, "_value_scale_freeze_after_updates", None
            )
        if (
            not frozen
            and not never_freeze
            and freeze_after_limit is not None
            and self._value_scale_update_count >= int(freeze_after_limit)
        ):
            frozen = True
            self._value_scale_frozen = True
        allow_updates = not frozen and bool(getattr(self, "_value_scale_updates_enabled", True))
        warmup_phase = self._value_scale_update_count < warmup_limit
        warmup_active = allow_updates and warmup_phase

        if allow_updates and returns_raw_tensor.numel() > 0:
            returns_np = returns_raw_tensor.detach().cpu().numpy().astype(np.float32)
            finite_mask = np.isfinite(returns_np)
            if np.any(finite_mask):
                buffer = self._value_scale_warmup_buffer
                buffer.extend(returns_np[finite_mask].tolist())
                buffer_limit = int(getattr(self, "_value_scale_warmup_buffer_limit", 65536))
                if len(buffer) > buffer_limit:
                    del buffer[:-buffer_limit]

        sample_count = len(self._value_scale_warmup_buffer)
        sample_ready = allow_updates and (
            (warmup_phase and sample_count >= min_samples)
            or (not warmup_phase and sample_count > 0)
        )

        before_mean = float(self._ret_mean_value)
        before_std = max(float(self._ret_std_value), self._value_scale_std_floor)
        before_scale_effective = float(self._value_target_scale_effective)
        prev_v_min = float(self.running_v_min)
        prev_v_max = float(self.running_v_max)

        prev_v_min_unscaled = prev_v_min * before_std + before_mean
        prev_v_max_unscaled = prev_v_max * before_std + before_mean

        self.logger.record("train/value_scale_mean_before", float(before_mean))
        self.logger.record("train/value_scale_std_before", float(before_std))
        self.logger.record("train/value_target_scale_before", float(before_scale_effective))
        if not self._use_quantile_value:
            self.logger.record("train/value_scale_vmin_before", float(prev_v_min_unscaled))
            self.logger.record("train/value_scale_vmax_before", float(prev_v_max_unscaled))

        update_applied = False
        running_v_min_unscaled = prev_v_min_unscaled
        running_v_max_unscaled = prev_v_max_unscaled
        new_mean = before_mean
        new_std = before_std

        block_samples = 1 if (allow_updates and warmup_phase and not sample_ready) else 0
        block_freeze = 1 if (not allow_updates and frozen) else 0
        block_stability = 0

        if self.normalize_returns:
            pending_rms = self._pending_rms
            if allow_updates and pending_rms is not None and returns_raw_tensor.numel() > 0:
                with torch.no_grad():
                    pending_values = (
                        returns_raw_tensor.detach().cpu().numpy().astype(np.float64)
                    )
                    finite_mask = np.isfinite(pending_values)
                    if np.any(finite_mask):
                        pending_rms.update(pending_values[finite_mask])

            rms_ready = (
                allow_updates
                and pending_rms is not None
                and (
                    pending_rms.count >= float(min_samples)
                    or not warmup_phase
                )
            )

            if allow_updates and sample_ready and rms_ready and pending_rms is not None:
                sample_stats = self._extract_rms_stats(pending_rms)
                if sample_stats is not None:
                    sample_mean, sample_var, sample_weight = sample_stats
                    (
                        blended_mean,
                        blended_var,
                        blended_weight,
                        updated_buffer,
                    ) = self._summarize_recent_return_stats(
                        sample_mean,
                        sample_var,
                        sample_weight,
                        inplace=True,
                    )
                    self._value_scale_recent_stats = updated_buffer

                    (
                        target_mean,
                        target_var,
                        target_second,
                        target_initialized,
                    ) = self._apply_return_stats_ema(
                        blended_mean, blended_var, blended_weight
                    )
                    self._value_scale_stats_mean = target_mean
                    self._value_scale_stats_second = target_second
                    self._value_scale_stats_initialized = target_initialized

                    proposed_mean = float(target_mean)
                    proposed_std = max(math.sqrt(max(target_var, 0.0)), self._value_scale_std_floor)
                    new_mean = self._limit_mean_step(
                        before_mean, proposed_mean, proposed_std
                    )
                    new_std = self._limit_std_step(before_std, proposed_std)
                    new_std = max(new_std, self._value_scale_std_floor)

                    self._ret_mean_value = float(new_mean)
                    self._ret_std_value = float(new_std)
                    self._ret_mean_snapshot = float(new_mean)
                    self._ret_std_snapshot = float(new_std)

                    denom = max(
                        self.ret_clip * new_std,
                        self.ret_clip * self._value_scale_std_floor,
                    )
                    target_scale = float(1.0 / denom)
                    prev_scale = float(self._value_target_scale_effective)
                    self._value_target_scale_effective = self._smooth_value_target_scale(
                        prev_scale, target_scale
                    )
                    self._value_target_scale_robust = 1.0

                    running_v_min_unscaled = self.running_v_min * new_std + new_mean
                    running_v_max_unscaled = self.running_v_max * new_std + new_mean

                    update_applied = True
                    self._value_scale_update_count += 1

                    self.ret_rms.mean[...] = float(new_mean)
                    self.ret_rms.var[...] = float(new_std * new_std)
                    self.ret_rms.count = max(float(self.ret_rms.count), 1.0)

            if not update_applied:
                self._ret_mean_snapshot = float(self._ret_mean_value)
                self._ret_std_snapshot = max(
                    float(self._ret_std_value), self._value_scale_std_floor
                )

            self._pending_ret_mean = float(self._ret_mean_snapshot)
            self._pending_ret_std = float(self._ret_std_snapshot)
            self._pending_rms = None
        else:
            if allow_updates and sample_ready:
                abs_buffer = np.abs(
                    np.asarray(self._value_scale_warmup_buffer, dtype=np.float32)
                )
                finite_mask = np.isfinite(abs_buffer)
                if np.any(finite_mask):
                    robust_scale_value = float(
                        np.nanquantile(abs_buffer[finite_mask], 0.99)
                    )
                else:
                    robust_scale_value = 1.0
                if not math.isfinite(robust_scale_value) or robust_scale_value <= 0.0:
                    robust_scale_value = 1.0
                robust_scale_value = float(max(robust_scale_value, 1e-6))
                self._value_target_scale_robust = robust_scale_value
                effective_scale = float(self.value_target_scale) / robust_scale_value
                effective_scale = float(min(max(effective_scale, 1e-3), 1e3))
                prev_scale = float(self._value_target_scale_effective)
                self._value_target_scale_effective = self._smooth_value_target_scale(
                    prev_scale, effective_scale
                )
                if self._value_clip_limit_unscaled is not None:
                    self._value_clip_limit_scaled = (
                        self._value_clip_limit_unscaled * self._value_target_scale_effective
                    )

                update_applied = True
                self._value_scale_update_count += 1

            self._pending_ret_mean = None
            self._pending_ret_std = None
            self._pending_rms = None

        self.logger.record(
            "train/value_scale_update_block_warmup",
            int(warmup_active and not sample_ready),
        )

        self.logger.record("train/value_scale_mean_next", float(new_mean))
        self.logger.record("train/value_scale_std_next", float(new_std))
        if not self._use_quantile_value:
            self.logger.record("train/value_scale_vmin_next", float(running_v_min_unscaled))
            self.logger.record("train/value_scale_vmax_next", float(running_v_max_unscaled))
        self.logger.record("train/value_scale_mean_after", float(new_mean))
        self.logger.record("train/value_scale_std_after", float(new_std))
        if not self._use_quantile_value:
            self.logger.record("train/value_scale_vmin_after", float(running_v_min_unscaled))
            self.logger.record("train/value_scale_vmax_after", float(running_v_max_unscaled))
        self.logger.record(
            "train/value_target_scale_after", float(self._value_target_scale_effective)
        )
        self.logger.record(
            "train/value_scale_update_applied", 1 if update_applied else 0
        )
        self.logger.record("train/value_scale_update_count", float(self._value_scale_update_count))
        self.logger.record("train/value_scale_update_block_samples", float(block_samples))
        self.logger.record("train/value_scale_update_block_freeze", float(block_freeze))
        self.logger.record("train/value_scale_update_block_stability", float(block_stability))

        self.logger.record(
            "train/value_scale_frozen",
            1.0 if getattr(self, "_value_scale_frozen", False) else 0.0,
        )

        current_scale = float(self._value_target_scale_effective)
        prev_scale_effective = float(getattr(self, "_value_scale_prev_effective", current_scale))
        scale_delta = abs(current_scale - prev_scale_effective)
        tol_abs = 1e-5
        tol_rel = 1e-6 * max(1.0, abs(prev_scale_effective))
        tolerance = max(tol_abs, tol_rel)
        updates_enabled = bool(getattr(self, "_value_scale_updates_enabled", True))
        updates_locked = (not updates_enabled) or (
            getattr(self, "_value_target_scale_fixed", None) is not None
        )
        if updates_locked:
            if update_applied:
                raise RuntimeError(
                    "value_scale_update_applied must remain 0 when updates are disabled "
                    "(distributional_ppo.py::_finalize_return_stats)"
                )
            if scale_delta > tolerance:
                raise RuntimeError(
                    "value_target_scale drift detected with updates disabled "
                    "(distributional_ppo.py::_finalize_return_stats)"
                )
        if scale_delta > tolerance:
            self._value_scale_drift_counter += 1
        else:
            self._value_scale_drift_counter = 0
        self.logger.record(
            "train/value_scale_drift_counter", float(self._value_scale_drift_counter)
        )
        self._value_scale_prev_effective = current_scale

    def __init__(
        self,
        policy: Union[str, Type[RecurrentActorCriticPolicy]],
        env: Union[VecEnv, str],
        cql_alpha: float = 1.0,
        cql_beta: float = 5.0,
        cvar_alpha: float = 0.05,
        cvar_weight: float = 0.5,
        cvar_cap: Optional[float] = None,
        cvar_winsor_pct: float = 0.1,
        cvar_ema_beta: float = 0.9,
        cvar_use_constraint: bool = False,
        cvar_limit: float = -2.0,
        cvar_lambda_lr: float = 1e-2,
        cvar_use_penalty: bool = True,
        cvar_penalty_cap: float = 0.7,
        v_range_ema_alpha: float = 0.01,
        vf_coef_warmup: Optional[float] = None,
        vf_coef_warmup_updates: int = 0,
        vf_bad_explained_scale: float = 1.0,
        vf_bad_explained_floor: float = 0.0,
        bad_explained_patience: int = 2,
        entropy_boost_factor: float = 1.5,
        entropy_boost_cap: Optional[float] = None,
        clip_range_warmup: Optional[float] = None,
        clip_range_warmup_updates: int = 8,
        clip_range_vf: Optional[float] = None,
        vf_clip_warmup_updates: int = 0,
        vf_clip_threshold_ev: Optional[float] = None,
        critic_grad_warmup_updates: int = 0,
        cvar_activation_threshold: float = 0.25,
        cvar_activation_hysteresis: float = 0.05,
        cvar_ramp_updates: int = 4,
        value_target_scale: Union[str, float, None] = 1.0,
        value_scale_update_enabled: bool = True,
        value_target_scale_fixed: Optional[float] = None,
        normalize_returns: bool = True,
        ret_clip: float = 10.0,
        enable_kl_diagnostics: bool = True,
        bc_warmup_steps: int = 0,
        bc_decay_steps: int = 0,
        bc_final_coef: Optional[float] = None,
        ent_coef_final: Optional[float] = None,
        ent_coef_min: float = 5e-4,
        ent_coef_decay_steps: int = 0,
        ent_coef_plateau_window: int = 0,
        ent_coef_plateau_tolerance: float = 0.0,
        ent_coef_plateau_min_updates: int = 0,
        target_kl: Optional[float] = None,
        kl_early_stop: bool = True,
        kl_epoch_decay: float = 0.5,
        kl_exceed_stop_fraction: float = 0.25,
        kl_early_stop_use_ema: bool = True,
        kl_ema_updates: int = 10,
        kl_ema_alpha: Optional[float] = None,
        kl_consec_minibatches: int = 0,
        kl_absolute_stop_factor: Optional[float] = 2.5,
        kl_penalty_beta: float = 0.0,
        kl_penalty_beta_min: float = 0.0,
        kl_penalty_beta_max: float = 0.1,
        kl_penalty_pid_kp: float = 0.0,
        kl_penalty_pid_ki: float = 0.0,
        kl_penalty_pid_kd: float = 0.0,
        ppo_clip_range: Optional[float] = None,
        use_torch_compile: bool = False,
        microbatch_size: Optional[int] = None,
        gradient_accumulation_steps: Optional[int] = None,
        loss_head_weights: Optional[Mapping[str, Union[float, bool]]] = None,
        optimizer_lr_min: Optional[float] = None,
        scheduler_min_lr: Optional[float] = None,
        optimizer_lr_max: Optional[float] = None,
        ev_reserve_apply_mask: bool = False,
        **kwargs: Any,
    ) -> None:
        self._last_lstm_states: Optional[Union[RNNStates, Tuple[torch.Tensor, ...]]] = None
        self._last_rollout_entropy: float = 0.0
        self._last_rollout_entropy_raw: float = 0.0
        self._update_calls: int = 0
        self._global_update_step: int = 0
        self._loss_head_weights: Optional[dict[str, float]] = None
        self._kl_diag = bool(enable_kl_diagnostics)
        self._optimizer_lr_floor_warned = False

        kwargs_local = dict(kwargs)

        winrate_confidence_candidate = kwargs_local.pop("winrate_confidence_level", 0.95)
        try:
            winrate_confidence_value = float(winrate_confidence_candidate)
        except (TypeError, ValueError):
            winrate_confidence_value = 0.95
        if not math.isfinite(winrate_confidence_value) or not (0.0 < winrate_confidence_value < 1.0):
            winrate_confidence_value = 0.95
        self._winrate_confidence_level = winrate_confidence_value
        self._last_rollout_win_stats: Optional[WinRateStats] = None

        popart_cfg_raw = kwargs_local.pop("value_scale_controller", None)
        popart_holdout_loader = kwargs_local.pop("value_scale_controller_holdout", None)
        popart_cfg_map: dict[str, Any] = {}
        if isinstance(popart_cfg_raw, Mapping):
            popart_cfg_map = dict(popart_cfg_raw)
        elif popart_cfg_raw is not None:
            for key in (
                "enabled",
                "mode",
                "ema_beta",
                "min_samples",
                "warmup_updates",
                "max_rel_step",
                "ev_floor",
                "ret_std_band",
                "gate_patience",
                "replay_path",
                "replay_seed",
                "replay_batch_size",
            ):
                if hasattr(popart_cfg_raw, key):
                    popart_cfg_map[key] = getattr(popart_cfg_raw, key)
        self._popart_holdout_loader = None
        if callable(popart_holdout_loader):
            logger.warning(
                "PopArt holdout loaders are no longer supported and will be ignored."
            )
        self._popart_requested_enabled = bool(popart_cfg_map.get("enabled", False))
        if self._popart_requested_enabled:
            logger.warning(
                "PopArt value scale controller has been globally disabled; ignoring provided configuration."
            )
        self._popart_cfg_serialized: Optional[dict[str, Any]] = None
        self._popart_cfg_pending: dict[str, Any] = {}
        self._popart_controller: Optional[PopArtController] = None
        self._popart_shadow_metrics: Optional[PopArtCandidateMetrics] = None
        self._popart_last_stats: Optional[Tuple[float, float]] = None
        self._popart_config_logs: dict[str, Any] = {
            "config/popart/enabled": 0.0,
            "config/popart/mode": "shadow",
            "config/popart/mode_live": 0.0,
        }
        self._popart_disabled_logged = False
        self._popart_last_replay_path = ""
        self._popart_last_replay_seed = 0.0
        self._popart_last_replay_batch_size = 0.0

        clip_range_vf_candidate = kwargs_local.pop("clip_range_vf", clip_range_vf)
        if clip_range_vf_candidate is None:
            clip_range_vf_value: Optional[float] = None
        else:
            clip_range_vf_value = float(clip_range_vf_candidate)
            if not math.isfinite(clip_range_vf_value) or clip_range_vf_value <= 0.0:
                raise ValueError("'clip_range_vf' must be a positive finite value when provided")
        self.clip_range_vf = clip_range_vf_value

        vf_clip_warmup_candidate = kwargs_local.pop(
            "vf_clip_warmup_updates", vf_clip_warmup_updates
        )
        vf_clip_warmup_value = max(0, int(vf_clip_warmup_candidate or 0))
        vf_clip_threshold_candidate = kwargs_local.pop(
            "vf_clip_threshold_ev", vf_clip_threshold_ev
        )
        if vf_clip_threshold_candidate is None:
            vf_clip_threshold_value = None
        else:
            vf_clip_threshold_value = float(vf_clip_threshold_candidate)
            if not math.isfinite(vf_clip_threshold_value):
                raise ValueError("'vf_clip_threshold_ev' must be finite when provided")
            if vf_clip_threshold_value < -1.0 or vf_clip_threshold_value > 1.0:
                raise ValueError(
                    "'vf_clip_threshold_ev' must lie within [-1, 1] to match explained variance bounds"
                )
        self._vf_clip_warmup_updates = int(vf_clip_warmup_value)
        self._vf_clip_threshold_ev = vf_clip_threshold_value
        self._vf_clip_warmup_logged_complete = False
        self._vf_clip_latest_ev: Optional[float] = None

        value_scale_update_enabled_candidate = kwargs_local.pop(
            "value_scale_update_enabled", value_scale_update_enabled
        )
        if value_scale_update_enabled_candidate is None:
            value_scale_update_enabled_value = True
        else:
            value_scale_update_enabled_value = bool(value_scale_update_enabled_candidate)

        value_target_scale_fixed_candidate = kwargs_local.pop(
            "value_target_scale_fixed", value_target_scale_fixed
        )
        self._value_target_scale_fixed: Optional[float] = None
        if value_target_scale_fixed_candidate is not None:
            fixed_scale_value = float(value_target_scale_fixed_candidate)
            if not math.isfinite(fixed_scale_value) or fixed_scale_value <= 0.0:
                raise ValueError(
                    "'value_target_scale_fixed' must be a positive finite value when provided"
                )
            value_target_scale = fixed_scale_value
            self._value_target_scale_fixed = fixed_scale_value

        self._value_scale_updates_requested = bool(value_scale_update_enabled_value)

        ev_reserve_apply_mask_candidate = kwargs_local.pop(
            "ev_reserve_apply_mask", ev_reserve_apply_mask
        )
        self._ev_reserve_apply_mask = bool(ev_reserve_apply_mask_candidate)

        optimizer_lr_min_candidate = kwargs_local.pop("optimizer_lr_min", optimizer_lr_min)
        if optimizer_lr_min_candidate is None:
            optimizer_lr_min_value = 1e-5
        else:
            optimizer_lr_min_value = float(optimizer_lr_min_candidate)
            if not math.isfinite(optimizer_lr_min_value) or optimizer_lr_min_value < 0.0:
                raise ValueError("'optimizer_lr_min' must be a non-negative finite value")

        scheduler_min_lr_candidate = kwargs_local.pop("scheduler_min_lr", scheduler_min_lr)
        if scheduler_min_lr_candidate is None:
            scheduler_min_lr_value = float(optimizer_lr_min_value)
        else:
            scheduler_min_lr_value = float(scheduler_min_lr_candidate)
            if not math.isfinite(scheduler_min_lr_value) or scheduler_min_lr_value < 0.0:
                raise ValueError("'scheduler_min_lr' must be a non-negative finite value")

        optimizer_lr_max_candidate = kwargs_local.pop("optimizer_lr_max", optimizer_lr_max)
        if optimizer_lr_max_candidate is None:
            optimizer_lr_max_value = float("inf")
        else:
            optimizer_lr_max_value = float(optimizer_lr_max_candidate)
            if optimizer_lr_max_value <= 0.0:
                raise ValueError("'optimizer_lr_max' must be positive when provided")
            if not math.isfinite(optimizer_lr_max_value):
                optimizer_lr_max_value = float("inf")

        if math.isfinite(optimizer_lr_max_value) and optimizer_lr_max_value < optimizer_lr_min_value:
            optimizer_lr_max_value = optimizer_lr_min_value

        if scheduler_min_lr_value < optimizer_lr_min_value:
            scheduler_min_lr_value = optimizer_lr_min_value
        else:
            optimizer_lr_min_value = scheduler_min_lr_value

        if math.isfinite(optimizer_lr_max_value) and optimizer_lr_max_value < optimizer_lr_min_value:
            optimizer_lr_max_value = optimizer_lr_min_value

        self._optimizer_lr_min = float(optimizer_lr_min_value)
        self._optimizer_lr_max = float(optimizer_lr_max_value)
        self._scheduler_min_lr = float(scheduler_min_lr_value)

        if ppo_clip_range is not None:
            clip_range_candidate = ppo_clip_range
        else:
            clip_range_candidate = kwargs_local.pop("clip_range", 0.05)
        clip_range_value = float(clip_range_candidate)
        if not math.isfinite(clip_range_value) or clip_range_value <= 0.0:
            raise ValueError("'ppo_clip_range' must be a positive finite value")

        clip_range_warmup_candidate = kwargs_local.pop("clip_range_warmup", clip_range_warmup)
        if clip_range_warmup_candidate is None:
            clip_range_warmup_value = max(clip_range_value, 0.2)
        else:
            clip_range_warmup_value = float(clip_range_warmup_candidate)
            if not math.isfinite(clip_range_warmup_value) or clip_range_warmup_value <= 0.0:
                raise ValueError("'clip_range_warmup' must be a positive finite value")
        clip_range_warmup_updates_value = max(
            0, int(kwargs_local.pop("clip_range_warmup_updates", clip_range_warmup_updates))
        )

        vf_coef_target_value = float(kwargs_local.get("vf_coef", kwargs.get("vf_coef", 1.8)))
        vf_coef_warmup_candidate = kwargs_local.pop("vf_coef_warmup", vf_coef_warmup)
        if vf_coef_warmup_candidate is None:
            vf_coef_warmup_value = float(vf_coef_target_value)
        else:
            vf_coef_warmup_value = float(vf_coef_warmup_candidate)
            if not math.isfinite(vf_coef_warmup_value) or vf_coef_warmup_value <= 0.0:
                raise ValueError("'vf_coef_warmup' must be a positive finite value")
        kwargs_local["vf_coef"] = vf_coef_target_value
        vf_coef_warmup_updates_value = max(
            0, int(kwargs_local.pop("vf_coef_warmup_updates", vf_coef_warmup_updates))
        )
        vf_bad_explained_scale_value = float(
            kwargs_local.pop("vf_bad_explained_scale", vf_bad_explained_scale)
        )
        if vf_bad_explained_scale_value < 0.0:
            raise ValueError("'vf_bad_explained_scale' must be non-negative")
        vf_bad_explained_floor_value = float(
            kwargs_local.pop("vf_bad_explained_floor", vf_bad_explained_floor)
        )
        if vf_bad_explained_floor_value < 0.0:
            raise ValueError("'vf_bad_explained_floor' must be non-negative")
        bad_explained_patience_value = max(
            0, int(kwargs_local.pop("bad_explained_patience", bad_explained_patience))
        )

        entropy_boost_factor_value = float(
            kwargs_local.pop("entropy_boost_factor", entropy_boost_factor)
        )
        if entropy_boost_factor_value < 1.0:
            entropy_boost_factor_value = 1.0
        entropy_boost_cap_candidate = kwargs_local.pop("entropy_boost_cap", entropy_boost_cap)

        critic_grad_warmup_updates_value = max(
            0, int(kwargs_local.pop("critic_grad_warmup_updates", critic_grad_warmup_updates))
        )

        cvar_activation_threshold_value = float(
            kwargs_local.pop("cvar_activation_threshold", cvar_activation_threshold)
        )
        if cvar_activation_threshold_value < 0.0:
            raise ValueError("'cvar_activation_threshold' must be non-negative")
        cvar_activation_hysteresis_value = float(
            kwargs_local.pop("cvar_activation_hysteresis", cvar_activation_hysteresis)
        )
        if cvar_activation_hysteresis_value < 0.0:
            raise ValueError("'cvar_activation_hysteresis' must be non-negative")
        cvar_ramp_updates_value = max(
            0, int(kwargs_local.pop("cvar_ramp_updates", cvar_ramp_updates))
        )

        kwargs_local["clip_range"] = clip_range_value

        if target_kl is not None:
            target_kl_candidate = target_kl
        else:
            target_kl_candidate = kwargs_local.pop("target_kl", 0.5)
        target_kl_value: Optional[float]
        if target_kl_candidate is None:
            target_kl_value = None
        else:
            target_kl_value = float(target_kl_candidate)
            if not math.isfinite(target_kl_value) or target_kl_value < 0.0:
                raise ValueError("'target_kl' must be non-negative and finite when provided")
        if target_kl_value is None:
            kwargs_local["target_kl"] = None
        else:
            kwargs_local["target_kl"] = target_kl_value

        self.cql_alpha = float(cql_alpha)
        self.cql_beta = float(cql_beta)
        self.cvar_alpha = float(cvar_alpha)
        if not math.isfinite(self.cvar_alpha) or not (0.0 < self.cvar_alpha <= 1.0):
            raise ValueError("'cvar_alpha' must be a finite probability in the interval (0, 1]")
        self.cvar_weight = float(cvar_weight)
        if cvar_cap is not None and cvar_cap <= 0.0:
            raise ValueError("'cvar_cap' must be positive when provided")
        self.cvar_cap = float(cvar_cap) if cvar_cap is not None else None

        self.cvar_use_constraint = bool(
            kwargs_local.pop("cvar_use_constraint", cvar_use_constraint)
        )
        self.cvar_limit = float(kwargs_local.pop("cvar_limit", cvar_limit))
        self.cvar_lambda_lr = float(kwargs_local.pop("cvar_lambda_lr", cvar_lambda_lr))
        if self.cvar_lambda_lr < 0.0:
            raise ValueError("'cvar_lambda_lr' must be non-negative")
        self.cvar_use_penalty = bool(
            kwargs_local.pop("cvar_use_penalty", cvar_use_penalty)
        )
        self.cvar_penalty_cap = float(
            kwargs_local.pop("cvar_penalty_cap", cvar_penalty_cap)
        )
        if self.cvar_penalty_cap < 0.0:
            raise ValueError("'cvar_penalty_cap' must be non-negative")

        winsor_candidate = float(kwargs_local.pop("cvar_winsor_pct", cvar_winsor_pct))
        self.cvar_winsor_pct = winsor_candidate
        self.cvar_ema_beta = float(kwargs_local.pop("cvar_ema_beta", cvar_ema_beta))
        if not math.isfinite(self.cvar_ema_beta) or not (0.0 <= self.cvar_ema_beta < 1.0):
            raise ValueError("'cvar_ema_beta' must be in [0, 1)")

        self._cvar_empirical_ema: Optional[float] = None
        self._cvar_violation_ema: Optional[float] = None
        self._last_rollout_reward_raw: Optional[np.ndarray] = None
        self._last_rollout_reward_costs: Optional[np.ndarray] = None
        self._last_rollout_clip_bounds: Optional[np.ndarray] = None
        self._last_rollout_clip_hard_caps: Optional[np.ndarray] = None
        self._last_rollout_clip_bounds_min: Optional[float] = None
        self._last_rollout_clip_bounds_median: Optional[float] = None
        self._last_rollout_clip_bounds_max: Optional[float] = None
        self._last_rollout_clip_cap_fraction: Optional[float] = None
        self._reward_robust_clip_fraction: Optional[float] = None

        self.v_range_ema_alpha = float(v_range_ema_alpha)
        if not (0.0 < self.v_range_ema_alpha <= 1.0):
            raise ValueError("'v_range_ema_alpha' must be in (0, 1]")

        self._vf_coef_target = vf_coef_target_value
        self._vf_coef_warmup = vf_coef_warmup_value
        self._vf_coef_warmup_updates = vf_coef_warmup_updates_value
        self._vf_bad_explained_scale = vf_bad_explained_scale_value
        self._vf_bad_explained_floor = vf_bad_explained_floor_value
        self._bad_explained_patience = bad_explained_patience_value
        self._bad_explained_counter = 0
        self._last_explained_variance: Optional[float] = None

        self._entropy_boost_factor = entropy_boost_factor_value
        self._entropy_boost_cap_candidate = entropy_boost_cap_candidate

        self._clip_range_base = clip_range_value
        self._clip_range_warmup = max(clip_range_warmup_value, clip_range_value)
        self._clip_range_warmup_updates = clip_range_warmup_updates_value
        self._clip_range_current = self._clip_range_warmup

        self._critic_grad_warmup_updates = critic_grad_warmup_updates_value
        self._critic_grad_block_scale = 0.0 if critic_grad_warmup_updates_value > 0 else 1.0
        self._critic_grad_blocked = self._critic_grad_block_scale <= 0.0
        self._critic_grad_block_logged_state: Optional[bool] = None

        self._cvar_weight_target = float(self.cvar_weight)
        self._cvar_activation_threshold = cvar_activation_threshold_value
        self._cvar_activation_hysteresis = cvar_activation_hysteresis_value
        self._cvar_ramp_updates = cvar_ramp_updates_value
        self._cvar_ramp_progress = 0
        self._current_cvar_weight = 0.0
        self._cvar_lambda = 0.0
        self.cvar_lambda = 0.0

        self.value_target_scale = self._coerce_value_target_scale(value_target_scale)
        self._value_scale_updates_enabled = (
            self._value_scale_updates_requested and self._value_target_scale_fixed is None
        )
        self._value_scale_drift_counter = 0
        self._ret_std_warn_streak = 0
        self._explained_variance_warn_streak = 0
        normalize_returns_sentinel: object = object()
        normalize_returns_kwarg = kwargs_local.pop(
            "normalize_returns", normalize_returns_sentinel
        )
        if normalize_returns_kwarg is not normalize_returns_sentinel:
            normalize_returns_kwarg_bool = bool(normalize_returns_kwarg)
            normalize_returns_param_bool = bool(normalize_returns)
            if normalize_returns_kwarg_bool != normalize_returns_param_bool:
                raise TypeError(
                    "'normalize_returns' was provided both explicitly and via kwargs; "
                    "pass it only once"
                )
            normalize_returns_value = normalize_returns_kwarg_bool
        else:
            normalize_returns_value = bool(normalize_returns)
        ret_clip_candidate = kwargs_local.pop("ret_clip", ret_clip)
        ret_clip_value = float(ret_clip_candidate)
        if not math.isfinite(ret_clip_value) or ret_clip_value <= 0.0:
            raise ValueError("'ret_clip' must be a positive finite value")
        self.normalize_returns = normalize_returns_value
        self.ret_clip = ret_clip_value
        self._value_norm_clip_min = -self.ret_clip
        self._value_norm_clip_max = self.ret_clip
        self.ret_rms = RunningMeanStd(shape=())
        self._ret_mean_value = 0.0
        self._ret_std_value = 1.0
        self._ret_mean_snapshot = 0.0
        self._ret_std_snapshot = 1.0
        self._pending_rms: Optional[RunningMeanStd] = None
        self._pending_ret_mean: Optional[float] = None
        self._pending_ret_std: Optional[float] = None
        value_scale_cfg = kwargs_local.pop("value_scale", None)
        value_scale_ema_beta = None
        value_scale_max_rel_step = None
        value_scale_std_floor = None
        value_scale_window_updates = None
        value_scale_warmup_updates = None
        value_scale_freeze_after = None
        value_scale_freeze_after_updates = None
        value_scale_never_freeze = None
        value_scale_range_max_rel_step = None
        value_scale_stability_cfg_raw: Optional[Mapping[str, Any]] = None
        value_scale_stability_patience = None
        value_scale_target_ema_beta = None
        value_scale_max_change_pct = None
        if isinstance(value_scale_cfg, Mapping):
            value_scale_ema_beta = value_scale_cfg.get("ema_beta")
            value_scale_max_rel_step = value_scale_cfg.get("max_rel_step")
            value_scale_std_floor = value_scale_cfg.get("std_floor")
            value_scale_window_updates = value_scale_cfg.get("window_updates")
            value_scale_warmup_updates = value_scale_cfg.get("warmup_updates")
            value_scale_freeze_after = value_scale_cfg.get("freeze_after")
            value_scale_freeze_after_updates = value_scale_cfg.get("freeze_after_updates")
            value_scale_never_freeze = value_scale_cfg.get("never_freeze")
            value_scale_range_max_rel_step = value_scale_cfg.get("range_max_rel_step")
            stability_candidate = value_scale_cfg.get("stability")
            if isinstance(stability_candidate, Mapping):
                value_scale_stability_cfg_raw = stability_candidate
            value_scale_stability_patience = value_scale_cfg.get("stability_patience")
            value_scale_target_ema_beta = value_scale_cfg.get("target_scale_ema_beta")
            value_scale_max_change_pct = value_scale_cfg.get("max_change_pct")
        elif value_scale_cfg is not None:
            value_scale_ema_beta = getattr(value_scale_cfg, "ema_beta", None)
            value_scale_max_rel_step = getattr(value_scale_cfg, "max_rel_step", None)
            value_scale_std_floor = getattr(value_scale_cfg, "std_floor", None)
            value_scale_window_updates = getattr(value_scale_cfg, "window_updates", None)
            value_scale_warmup_updates = getattr(value_scale_cfg, "warmup_updates", None)
            value_scale_freeze_after = getattr(value_scale_cfg, "freeze_after", None)
            value_scale_freeze_after_updates = getattr(
                value_scale_cfg, "freeze_after_updates", None
            )
            value_scale_never_freeze = getattr(value_scale_cfg, "never_freeze", None)
            value_scale_range_max_rel_step = getattr(
                value_scale_cfg, "range_max_rel_step", None
            )
            stability_candidate = getattr(value_scale_cfg, "stability", None)
            if isinstance(stability_candidate, Mapping):
                value_scale_stability_cfg_raw = stability_candidate
            value_scale_stability_patience = getattr(
                value_scale_cfg, "stability_patience", None
            )
            value_scale_target_ema_beta = getattr(
                value_scale_cfg, "target_scale_ema_beta", None
            )
            value_scale_max_change_pct = getattr(value_scale_cfg, "max_change_pct", None)

        if value_scale_ema_beta is None:
            value_scale_ema_beta = kwargs_local.pop("value_scale_ema_beta", 0.2)
        if value_scale_max_rel_step is None:
            value_scale_max_rel_step = kwargs_local.pop("value_scale_max_rel_step", None)
        else:
            kwargs_local.pop("value_scale_max_rel_step", None)
        if value_scale_max_rel_step is None:
            raise ValueError("'value_scale.max_rel_step' must be provided")
        if value_scale_std_floor is None:
            value_scale_std_floor = kwargs_local.pop("value_scale_std_floor", 3e-3)
        if value_scale_window_updates is None:
            value_scale_window_updates = kwargs_local.pop("value_scale_window_updates", 0)
        if value_scale_warmup_updates is None:
            value_scale_warmup_updates = kwargs_local.pop("value_scale_warmup_updates", 0)
        else:
            kwargs_local.pop("value_scale_warmup_updates", None)
        if value_scale_freeze_after is None:
            value_scale_freeze_after = kwargs_local.pop("value_scale_freeze_after", None)
        else:
            kwargs_local.pop("value_scale_freeze_after", None)
        if value_scale_freeze_after_updates is None:
            value_scale_freeze_after_updates = kwargs_local.pop(
                "value_scale_freeze_after_updates", None
            )
        else:
            kwargs_local.pop("value_scale_freeze_after_updates", None)
        if value_scale_range_max_rel_step is None:
            value_scale_range_max_rel_step = kwargs_local.pop(
                "value_scale_range_max_rel_step", None
            )
        else:
            kwargs_local.pop("value_scale_range_max_rel_step", None)
        if value_scale_never_freeze is None:
            value_scale_never_freeze = kwargs_local.pop("value_scale_never_freeze", None)
        else:
            kwargs_local.pop("value_scale_never_freeze", None)
        if value_scale_target_ema_beta is None:
            value_scale_target_ema_beta = kwargs_local.pop(
                "value_scale_target_ema_beta", None
            )
        else:
            kwargs_local.pop("value_scale_target_ema_beta", None)
        if value_scale_max_change_pct is None:
            value_scale_max_change_pct = kwargs_local.pop(
                "value_scale_max_change_pct", None
            )
        else:
            kwargs_local.pop("value_scale_max_change_pct", None)
        if value_scale_stability_cfg_raw is None:
            stability_raw_alt = kwargs_local.pop("value_scale_stability", None)
            if isinstance(stability_raw_alt, Mapping):
                value_scale_stability_cfg_raw = stability_raw_alt
        else:
            kwargs_local.pop("value_scale_stability", None)
        if value_scale_stability_patience is None:
            value_scale_stability_patience = kwargs_local.pop(
                "value_scale_stability_patience", None
            )
        else:
            kwargs_local.pop("value_scale_stability_patience", None)

        self._value_scale_ema_beta = float(value_scale_ema_beta)
        if not (0.0 < self._value_scale_ema_beta <= 1.0):
            raise ValueError("'value_scale.ema_beta' must be in (0, 1]")
        self._value_scale_max_rel_step = float(value_scale_max_rel_step)
        if self._value_scale_max_rel_step < 0.0:
            raise ValueError("'value_scale.max_rel_step' must be non-negative")
        self._value_scale_std_floor = max(float(value_scale_std_floor), 1e-8)
        self._value_scale_window_updates = int(value_scale_window_updates)
        if self._value_scale_window_updates < 0:
            raise ValueError("'value_scale.window_updates' must be non-negative")
        self._value_scale_recent_stats: deque[tuple[float, float, float]] = deque(
            maxlen=self._value_scale_window_updates or None
        )
        self._value_scale_stats_initialized = False
        self._value_scale_stats_mean = 0.0
        self._value_scale_stats_second = 1.0
        self._value_target_scale_effective = float(self.value_target_scale)
        self._value_target_scale_robust = 1.0
        self._value_scale_prev_effective = float(self._value_target_scale_effective)

        if value_scale_target_ema_beta is None:
            value_scale_target_ema_beta = value_scale_ema_beta
        target_beta = float(value_scale_target_ema_beta)
        if not math.isfinite(target_beta):
            raise ValueError("'value_scale.ema_beta' for target smoothing must be finite")
        if target_beta < 0.0 or target_beta > 1.0:
            raise ValueError("'value_scale.ema_beta' must be in [0, 1]")
        self._value_target_scale_smoothing_beta = target_beta

        if value_scale_max_change_pct is None:
            self._value_target_scale_max_change_pct = None
        else:
            pct_value = float(value_scale_max_change_pct)
            if not math.isfinite(pct_value):
                raise ValueError("'value_scale.max_change_pct' must be finite")
            if pct_value < 0.0:
                raise ValueError("'value_scale.max_change_pct' must be non-negative")
            self._value_target_scale_max_change_pct = pct_value

        warmup_limit_value = 3
        if value_scale_warmup_updates is not None:
            warmup_limit_value = max(1, int(value_scale_warmup_updates))
        self._value_scale_warmup_limit = int(warmup_limit_value)
        self._value_scale_min_samples = 256
        self._value_scale_warmup_buffer: list[float] = []
        self._value_scale_warmup_buffer_limit = 65536
        self._value_clip_limit_scaled: Optional[float] = None
        self._value_scale_warmup_updates = int(self._value_scale_warmup_limit)

        freeze_after_candidate = value_scale_freeze_after_updates
        if freeze_after_candidate is None:
            freeze_after_candidate = value_scale_freeze_after
        if freeze_after_candidate is None:
            self._value_scale_freeze_after = None
        else:
            freeze_after_int = int(freeze_after_candidate)
            self._value_scale_freeze_after = max(freeze_after_int, 0)
        self._value_scale_never_freeze = bool(value_scale_never_freeze)
        self._value_scale_auto_thaw_bad_ev = 8
        if value_scale_range_max_rel_step is None:
            range_step_value = 0.15
        else:
            range_step_value = float(value_scale_range_max_rel_step)
            if not math.isfinite(range_step_value):
                raise ValueError("'value_scale.range_max_rel_step' must be finite")
            if range_step_value < 0.0:
                raise ValueError("'value_scale.range_max_rel_step' must be non-negative")
        range_step_value = float(max(range_step_value, 0.0))
        range_step_value = min(range_step_value, float(self._value_scale_max_rel_step))
        self._value_scale_range_max_rel_step = float(range_step_value)

        stability_min_ev = None
        stability_max_p95 = None
        stability_patience_value = None
        if value_scale_stability_cfg_raw is not None:
            stability_min_ev_candidate = value_scale_stability_cfg_raw.get(
                "min_explained_variance"
            )
            if stability_min_ev_candidate is None:
                stability_min_ev_candidate = value_scale_stability_cfg_raw.get(
                    "ev_min"
                )
            if stability_min_ev_candidate is not None:
                stability_min_ev = float(stability_min_ev_candidate)
            stability_max_p95_candidate = value_scale_stability_cfg_raw.get(
                "max_abs_p95"
            )
            if stability_max_p95_candidate is None:
                stability_max_p95_candidate = value_scale_stability_cfg_raw.get(
                    "ret_abs_p95_max"
                )
            if stability_max_p95_candidate is not None:
                stability_max_p95 = float(stability_max_p95_candidate)
            stability_patience_candidate = value_scale_stability_cfg_raw.get(
                "patience"
            )
            if stability_patience_candidate is None:
                stability_patience_candidate = value_scale_stability_cfg_raw.get(
                    "consecutive"
                )
            if stability_patience_candidate is not None:
                stability_patience_value = int(stability_patience_candidate)

        if value_scale_stability_patience is not None:
            stability_patience_value = int(value_scale_stability_patience)

        if stability_min_ev is not None and not math.isfinite(stability_min_ev):
            stability_min_ev = None
        if stability_max_p95 is not None and stability_max_p95 <= 0.0:
            stability_max_p95 = None
        self._value_scale_stability_min_ev = stability_min_ev
        self._value_scale_stability_max_abs_p95 = stability_max_p95
        if stability_patience_value is None:
            stability_patience_value = 0
        self._value_scale_stability_patience = max(0, int(stability_patience_value))
        self._value_scale_requires_stability = (
            self._value_scale_stability_min_ev is not None
            or self._value_scale_stability_max_abs_p95 is not None
            or self._value_scale_stability_patience > 0
        )
        self._value_scale_update_count = 0
        self._value_scale_frame_stable = True
        self._value_scale_stable_counter = 0
        self._value_scale_latest_ret_abs_p95 = 0.0
        self._value_scale_frozen = False

        super().__init__(policy=policy, env=env, **kwargs_local)

        self._rebuild_scheduler_if_needed()

        self._use_quantile_value = bool(
            getattr(self.policy, "uses_quantile_value_head", False)
        )
        self._quantile_huber_kappa = float(
            getattr(self.policy, "quantile_huber_kappa", 1.0)
        )

        self._ensure_score_action_space()

        self._ensure_internal_logger()

        if getattr(self, "_popart_controller", None) is None and (
            self._popart_cfg_pending or not getattr(self, "_popart_disabled_logged", False)
        ):
            self._initialise_popart_controller(self._popart_cfg_pending)
        self._popart_cfg_pending = {}

        value_scale_fixed_log = (
            float(self._value_target_scale_fixed)
            if self._value_target_scale_fixed is not None
            else float("nan")
        )
        clip_range_vf_log = (
            float(self.clip_range_vf) if self.clip_range_vf is not None else float("nan")
        )
        vf_clip_threshold_log = (
            float(self._vf_clip_threshold_ev)
            if getattr(self, "_vf_clip_threshold_ev", None) is not None
            else float("nan")
        )
        self.logger.record(
            "config/value_scale_update_enabled_requested",
            float(self._value_scale_updates_requested),
        )
        self.logger.record(
            "config/value_scale_update_enabled_effective",
            float(self._value_scale_updates_enabled),
        )
        self.logger.record("config/value_target_scale_fixed", value_scale_fixed_log)
        self.logger.record("config/clip_range_vf", clip_range_vf_log)
        self.logger.record(
            "config/vf_clip_warmup_updates", float(self._vf_clip_warmup_updates)
        )
        self.logger.record("config/vf_clip_threshold_ev", vf_clip_threshold_log)
        self.logger.record("config/gae_lambda", float(self.gae_lambda))

        # Early debug diagnostics ensure configuration mismatches are visible in logs.
        self.logger.record("debug/vf_coef_target", float(self._vf_coef_target))
        self.logger.record("debug/vf_coef_warmup", float(self._vf_coef_warmup))

        self.logger.record("debug/value_scale_ema_beta", float(self._value_scale_ema_beta))
        self.logger.record(
            "debug/value_scale_max_rel_step", float(self._value_scale_max_rel_step)
        )
        self.logger.record("debug/value_scale_std_floor", float(self._value_scale_std_floor))
        self.logger.record(
            "debug/value_scale_window_updates", float(self._value_scale_window_updates)
        )
        self.logger.record(
            "debug/value_scale_warmup_updates", float(self._value_scale_warmup_updates)
        )
        self.logger.record(
            "debug/value_target_scale_ema_beta",
            float(self._value_target_scale_smoothing_beta),
        )
        if self._value_target_scale_max_change_pct is not None:
            self.logger.record(
                "debug/value_target_scale_max_change_pct",
                float(self._value_target_scale_max_change_pct),
            )
        self.logger.record(
            "debug/value_scale_never_freeze", float(self._value_scale_never_freeze)
        )
        if getattr(self, "_value_scale_auto_thaw_bad_ev", 0) > 0:
            self.logger.record(
                "debug/value_scale_auto_thaw_bad_ev",
                float(self._value_scale_auto_thaw_bad_ev),
            )
        if self._value_scale_freeze_after is not None:
            self.logger.record(
                "debug/value_scale_freeze_after", float(self._value_scale_freeze_after)
            )
        self.logger.record(
            "debug/value_range_max_rel_step",
            float(self._value_scale_range_max_rel_step),
        )
        if self._value_scale_stability_min_ev is not None:
            self.logger.record(
                "debug/value_scale_stability_min_ev",
                float(self._value_scale_stability_min_ev),
            )
        if self._value_scale_stability_max_abs_p95 is not None:
            self.logger.record(
                "debug/value_scale_stability_max_abs_p95",
                float(self._value_scale_stability_max_abs_p95),
            )
        self.logger.record(
            "debug/value_scale_stability_patience",
            float(self._value_scale_stability_patience),
        )
        self.logger.record("debug/value_scale_ret_count_virtualized", 1.0)

        self.logger.record("debug/patch_tag", 1.0)
        self.logger.record("debug/loaded_from", 1.0)

        self.logger.record("config/optimizer_lr_min", float(self._optimizer_lr_min))
        if math.isfinite(self._optimizer_lr_max):
            self.logger.record("config/optimizer_lr_max", float(self._optimizer_lr_max))
        self.logger.record("config/scheduler_min_lr", float(self._scheduler_min_lr))

        base_lr = float(self.lr_schedule(1.0))
        value_params: list[torch.nn.Parameter] = []
        other_params: list[torch.nn.Parameter] = []
        for name, param in self.policy.named_parameters():
            if not param.requires_grad:
                continue
            target = (
                value_params
                if (
                    "value" in name
                    or "value_net" in name
                    or "critic" in name
                    or "v_head" in name
                )
                else other_params
            )
            target.append(param)

        param_groups: list[dict[str, Any]] = []
        if other_params:
            param_groups.append(
                {
                    "params": other_params,
                    "lr": base_lr,
                    "initial_lr": base_lr,
                    "_lr_scale": 1.0,
                }
            )
        if value_params:
            value_lr_scale = 2.0
            param_groups.append(
                {
                    "params": value_params,
                    "lr": base_lr * value_lr_scale,
                    "initial_lr": base_lr * value_lr_scale,
                    "_lr_scale": value_lr_scale,
                }
            )
        if param_groups:
            self.policy.optimizer = torch.optim.AdamW(
                param_groups,
                weight_decay=0.0,
                betas=(0.9, 0.999),
                eps=1e-8,
            )
            self.logger.record(
                "train/optimizer_lr_groups",
                [float(group.get("lr", 0.0)) for group in param_groups],
            )

        base_logger = getattr(self, "_logger", None)

        self._configure_loss_head_weights(loss_head_weights)

        self._configure_gradient_accumulation(
            microbatch_size=microbatch_size,
            grad_steps=gradient_accumulation_steps,
        )

        self.running_v_min = 0.0
        self.running_v_max = 0.0
        self.v_range_initialized = False

        # --- Value clip limit wiring -----------------------------------------
        # По умолчанию политика выставляет value_clip_limit = max(|v_min|,|v_max|).
        # При normalize_returns=True нам нужен ТОЛЬКО нормализованный клип ±ret_clip.
        # Поэтому полностью отключаем «raw-clip» в этом режиме.
        clip_limit_unscaled = getattr(self.policy, "value_clip_limit", None)
        self._value_clip_limit_unscaled: Optional[float] = None
        self._value_clip_limit_scaled: Optional[float] = None
        if not self.normalize_returns and clip_limit_unscaled is not None:
            clip_limit_unscaled_f = float(clip_limit_unscaled)
            if clip_limit_unscaled_f <= 0.0 or not math.isfinite(clip_limit_unscaled_f):
                raise ValueError(
                    f"Invalid 'value_clip_limit' for distributional value head: {clip_limit_unscaled}"
                )
            self._value_clip_limit_unscaled = clip_limit_unscaled_f
            self._value_clip_limit_scaled = (
                clip_limit_unscaled_f * self._value_target_scale_effective
            )
        # Явно обнуляем лимит в политике (если атрибут есть), чтобы ничего не «воскресало».
        try:
            if self.normalize_returns:
                setattr(self.policy, "value_clip_limit", None)
        except Exception:
            pass
        # Диагностика
        self.logger.record("debug/raw_value_clip_enabled", 0.0 if self.normalize_returns else 1.0)
        self._value_target_raw_outlier_warn_threshold = 0.01
        self._last_raw_outlier_frac = 0.0
        self._allow_v_range_shrink = True

        self.bc_warmup_steps = max(0, int(bc_warmup_steps))
        self.bc_decay_steps = max(0, int(bc_decay_steps))
        self.bc_initial_coef = float(self.cql_alpha)
        self.bc_final_coef = float(bc_final_coef) if bc_final_coef is not None else 0.0
        self._current_bc_coef = float(self.bc_initial_coef)

        ent_coef_min_value = float(ent_coef_min)
        if not math.isfinite(ent_coef_min_value) or ent_coef_min_value < 0.0:
            raise ValueError("'ent_coef_min' must be a non-negative finite value")
        self.ent_coef_min = ent_coef_min_value

        initial_ent_coef_raw = float(self.ent_coef)
        if initial_ent_coef_raw < self.ent_coef_min:
            self.ent_coef = float(self.ent_coef_min)
        self._ent_coef_last_raw = float(initial_ent_coef_raw)
        self._ent_coef_last_clamped = float(self.ent_coef)
        self._ent_coef_last_clamp_applied = bool(
            self._ent_coef_last_clamped > initial_ent_coef_raw + 1e-12
        )

        self.ent_coef_initial = float(self.ent_coef)
        self.ent_coef_final = (
            float(ent_coef_final) if ent_coef_final is not None else float(self.ent_coef_initial)
        )
        if self._entropy_boost_cap_candidate is None:
            self._entropy_boost_cap = float(self.ent_coef_initial * 5.0)
        else:
            cap_value = float(self._entropy_boost_cap_candidate)
            if cap_value <= 0.0 or not math.isfinite(cap_value):
                raise ValueError("'entropy_boost_cap' must be positive when provided")
            self._entropy_boost_cap = cap_value
        self.ent_coef_decay_steps = max(0, int(ent_coef_decay_steps))
        self.entropy_plateau_window = max(0, int(ent_coef_plateau_window))
        self.entropy_plateau_tolerance = float(ent_coef_plateau_tolerance)
        self.entropy_plateau_min_updates = max(0, int(ent_coef_plateau_min_updates))
        self._entropy_window: Optional[deque[tuple[int, float]]] = (
            deque(maxlen=self.entropy_plateau_window) if self.entropy_plateau_window > 0 else None
        )
        self._entropy_plateau = False
        self._entropy_decay_start_update: Optional[int] = None
        self._last_entropy_slope = 0.0

        if self._entropy_window is None and self.ent_coef_decay_steps > 0:
            self._entropy_decay_start_update = 0

        self.lr_scheduler = getattr(self.policy, "optimizer_scheduler", None)

        if use_torch_compile and self.device.type == "cuda":
            self.policy = torch.compile(self.policy, mode="reduce-overhead")

        # --- KL-adaptive training controls ----------------------------------------------------
        self.kl_epoch_decay = float(kl_epoch_decay)
        if not (0.0 < self.kl_epoch_decay <= 1.0):
            raise ValueError("'kl_epoch_decay' must be in (0, 1]")
        self._kl_min_lr = float(self._scheduler_min_lr)
        self._kl_lr_scale = 1.0
        self._base_lr_schedule = self.lr_schedule

        def _scaled_lr_schedule(progress_remaining: float) -> float:
            base_lr = self._base_lr_schedule(progress_remaining)
            return float(max(base_lr, self._kl_min_lr))

        self.lr_schedule = _scaled_lr_schedule
        self.kl_early_stop = bool(kl_early_stop)
        self._kl_early_stop_use_ema = bool(kl_early_stop_use_ema)
        ema_updates_value = max(1, int(kl_ema_updates))
        self._kl_ema_window = int(ema_updates_value)
        if kl_ema_alpha is None:
            self._kl_ema_alpha: Optional[float] = None
        else:
            alpha_value = float(kl_ema_alpha)
            if not math.isfinite(alpha_value) or not (0.0 < alpha_value <= 1.0):
                raise ValueError("'kl_ema_alpha' must be within (0, 1]")
            self._kl_ema_alpha = alpha_value
        self._kl_consec_minibatches = max(0, int(kl_consec_minibatches))
        self._kl_absolute_stop_factor: Optional[float] = None
        self.kl_absolute_stop_factor = kl_absolute_stop_factor
        self._base_n_epochs = max(1, int(self.n_epochs))
        self._kl_epoch_factor = 1.0
        self._kl_epoch_factor_min = 1.0 / float(self._base_n_epochs)
        self._kl_base_param_lrs: list[float] = []
        self._refresh_kl_base_lrs()

        self._kl_exceed_stop_fraction = float(kl_exceed_stop_fraction)
        if not (0.0 <= self._kl_exceed_stop_fraction <= 1.0):
            raise ValueError("'kl_exceed_stop_fraction' must be within [0, 1]")
        # Alias used by logging and update routines.
        self.kl_exceed_stop_fraction = self._kl_exceed_stop_fraction

        beta_min = max(0.0, float(kl_penalty_beta_min))
        beta_max = max(beta_min, float(kl_penalty_beta_max))
        beta_initial = float(kl_penalty_beta)
        if not math.isfinite(beta_initial):
            raise ValueError("'kl_penalty_beta' must be finite")
        beta_initial = min(max(beta_initial, beta_min), beta_max)
        kp = float(kl_penalty_pid_kp)
        if not math.isfinite(kp) or kp < 0.0:
            kp = 0.0
        ki = float(kl_penalty_pid_ki)
        if not math.isfinite(ki) or ki < 0.0:
            ki = 0.0
        kd = float(kl_penalty_pid_kd)
        if not math.isfinite(kd) or kd < 0.0:
            kd = 0.0
        self.kl_beta = beta_initial
        self.kl_penalty_beta_min = beta_min
        self.kl_penalty_beta_max = beta_max
        self.kl_penalty_kp = kp
        self.kl_penalty_ki = ki
        self.kl_penalty_kd = kd
        self._kl_err_int = 0.0
        self._kl_err_prev = 0.0
        self._kl_penalty_error = 0.0
        self._kl_pid_p = 0.0
        self._kl_pid_i = 0.0
        self._kl_pid_d = 0.0

        self._fixed_clip_range = clip_range_value
        self.clip_range = lambda _: self._compute_clip_range_value()
        self.target_kl = target_kl_value

        self.normalize_advantage = True

        atoms = max(1, int(getattr(self.policy, "num_atoms", 1)))
        ce_norm = math.log(float(atoms))
        self._critic_ce_normalizer = ce_norm if ce_norm > 1e-6 else 1.0
        self.logger.record("debug/critic_ce_normalizer", float(self._critic_ce_normalizer))

        policy_block_fn = getattr(self.policy, "set_critic_gradient_blocked", None)
        if callable(policy_block_fn):
            policy_block_fn(self._critic_grad_block_scale)

    @property
    def kl_exceed_stop_fraction(self) -> float:
        """Return the configured KL exceed stop fraction."""

        return self._kl_exceed_stop_fraction

    @kl_exceed_stop_fraction.setter
    def kl_exceed_stop_fraction(self, value: float) -> None:
        self._kl_exceed_stop_fraction = float(value)

    @property
    def kl_absolute_stop_factor(self) -> Optional[float]:
        """Return the absolute KL stop multiplier if configured."""

        return self._kl_absolute_stop_factor

    @kl_absolute_stop_factor.setter
    def kl_absolute_stop_factor(self, value: Optional[float]) -> None:
        if value is None:
            self._kl_absolute_stop_factor = None
            return

        factor_value = float(value)
        if not math.isfinite(factor_value) or factor_value <= 0.0:
            raise ValueError("'kl_absolute_stop_factor' must be a positive finite value when provided")

        self._kl_absolute_stop_factor = factor_value

    def _update_learning_rate(self, optimizer: Optional[torch.optim.Optimizer]) -> None:
        if optimizer is None:
            return

        # Если у политики уже есть внешний шедулер (например, OneCycleLR),
        # не пытаемся перезаписывать lr статическим расписанием SB3.
        external_scheduler = getattr(self.policy, "lr_scheduler", None)
        if external_scheduler is None:
            external_scheduler = getattr(self, "lr_scheduler", None)
        if external_scheduler is not None:
            base_schedule = getattr(self, "_base_lr_schedule", None)
            base_value = None
            if callable(base_schedule):
                try:
                    base_value = float(base_schedule(self._current_progress_remaining))
                except Exception:
                    base_value = None
            if base_value is None:
                groups = getattr(optimizer, "param_groups", [])
                if groups:
                    base_value = float(groups[0].get("lr", 0.0))
            if base_value is not None:
                self.logger.record("train/learning_rate", float(base_value))
            self._enforce_optimizer_lr_bounds(log_values=False, warn_on_floor=True)
            return

        base_lr = float(self.lr_schedule(self._current_progress_remaining))
        self.logger.record("train/learning_rate", base_lr)

        min_lr = float(getattr(self, "_kl_min_lr", 0.0))
        group_lrs: list[float] = []
        for group in optimizer.param_groups:
            scale = float(group.get("_lr_scale", 1.0))
            scaled_lr = base_lr * scale
            if min_lr > 0.0:
                scaled_lr = max(scaled_lr, min_lr)
            group["lr"] = scaled_lr
            group.setdefault("initial_lr", scaled_lr)
            group_lrs.append(scaled_lr)

        if self.lr_scheduler is not None and hasattr(self.lr_scheduler, "base_lrs"):
            self.lr_scheduler.base_lrs = list(group_lrs)

        self._enforce_optimizer_lr_bounds(log_values=False, warn_on_floor=True)

    def _compute_clip_range_value(self, update_index: Optional[int] = None) -> float:
        idx = self._update_calls if update_index is None else max(0, int(update_index))
        if self._clip_range_warmup_updates <= 0:
            return float(self._clip_range_base)
        progress = min(1.0, idx / float(max(1, self._clip_range_warmup_updates)))
        warmup = float(self._clip_range_warmup)
        base = float(self._clip_range_base)
        value = warmup + (base - warmup) * progress
        return float(max(value, 1e-6))

    def _compute_vf_coef_value(self, update_index: int) -> float:
        base = float(self._vf_coef_target)
        last_ev = self._last_explained_variance
        if last_ev is None:
            return base
        threshold = float(self._vf_bad_explained_floor)
        if last_ev >= threshold:
            return base

        scale = max(float(self._vf_bad_explained_scale), 0.0)
        if scale >= 1.0:
            return base

        scaled = base * scale
        floor_value = float(self._vf_bad_explained_floor)
        if floor_value > 0.0:
            scaled = max(scaled, floor_value)

        scaled = min(scaled, base)
        return float(max(scaled, 0.0))

    def _compute_entropy_boost(self, nominal_ent_coef: float) -> float:
        if self._bad_explained_counter <= max(0, self._bad_explained_patience):
            return float(nominal_ent_coef)
        counter = self._bad_explained_counter - self._bad_explained_patience
        boosted = nominal_ent_coef * (self._entropy_boost_factor ** float(counter))
        return float(min(boosted, self._entropy_boost_cap))

    def _compute_cvar_weight(self) -> float:
        last_ev = self._last_explained_variance
        if last_ev is None:
            self._cvar_ramp_progress = 0
            return 0.0
        if self._value_scale_update_count < self._value_scale_warmup_updates:
            self._cvar_ramp_progress = 0
            return 0.0
        if self._value_scale_requires_stability:
            patience = max(1, self._value_scale_stability_patience)
            if not self._value_scale_frame_stable:
                self._cvar_ramp_progress = 0
                return 0.0
            if self._value_scale_stable_counter < patience:
                self._cvar_ramp_progress = 0
                return 0.0
        threshold = self._cvar_activation_threshold
        hysteresis = self._cvar_activation_hysteresis
        if last_ev + hysteresis < threshold:
            self._cvar_ramp_progress = 0
            return 0.0
        if self._cvar_ramp_updates <= 0:
            self._cvar_ramp_progress = 0
            weight = float(self._cvar_weight_target)
            return float(min(weight, 1.0))
        self._cvar_ramp_progress = min(
            self._cvar_ramp_progress + 1, self._cvar_ramp_updates
        )
        ramp = self._cvar_ramp_progress / float(max(1, self._cvar_ramp_updates))
        weight = float(self._cvar_weight_target * ramp)
        return float(min(weight, 1.0))

    def _update_critic_gradient_block(self, update_index: int) -> None:
        should_block = update_index < self._critic_grad_warmup_updates
        target_scale = 0.0 if should_block else 1.0
        if math.isclose(target_scale, getattr(self, "_critic_grad_block_scale", 1.0)):
            return

        policy_block_fn = getattr(self.policy, "set_critic_gradient_blocked", None)
        if callable(policy_block_fn):
            policy_block_fn(target_scale)

        self._critic_grad_block_scale = target_scale
        self._critic_grad_blocked = target_scale <= 0.0
        if self._critic_grad_block_logged_state != self._critic_grad_blocked:
            self._critic_grad_block_logged_state = self._critic_grad_blocked
            self.logger.record(
                "debug/critic_grad_block_switch", float(self._critic_grad_blocked)
            )

    def _configure_gradient_accumulation(
        self,
        microbatch_size: Optional[int],
        grad_steps: Optional[int],
    ) -> None:
        batch_size = int(self.batch_size)
        if batch_size <= 0:
            raise ValueError("'batch_size' must be positive to configure gradient accumulation")

        grad_steps_local = None if grad_steps is None else int(grad_steps)
        micro_size_local = None if microbatch_size is None else int(microbatch_size)

        if grad_steps_local is not None and grad_steps_local <= 0:
            raise ValueError("'gradient_accumulation_steps' must be a positive integer")
        if micro_size_local is not None and micro_size_local <= 0:
            raise ValueError("'microbatch_size' must be a positive integer")

        if grad_steps_local is None and micro_size_local is None:
            micro_size_local = batch_size
            grad_steps_local = 1
        elif grad_steps_local is None:
            if batch_size % micro_size_local != 0:
                raise ValueError("'microbatch_size' must evenly divide batch_size")
            grad_steps_local = batch_size // micro_size_local
        elif micro_size_local is None:
            if batch_size % grad_steps_local != 0:
                raise ValueError("'gradient_accumulation_steps' must evenly divide batch_size")
            micro_size_local = batch_size // grad_steps_local
        else:
            if micro_size_local * grad_steps_local != batch_size:
                if batch_size % micro_size_local != 0 or batch_size // micro_size_local != grad_steps_local:
                    raise ValueError(
                        "microbatch_size * gradient_accumulation_steps must equal batch_size"
                    )

        self._microbatch_size = int(micro_size_local)
        self._grad_accumulation_steps = int(grad_steps_local)


    def _configure_loss_head_weights(
        self, weights_cfg: Optional[Mapping[str, Union[float, bool]]]
    ) -> None:
        setter = getattr(self.policy, "set_loss_head_weights", None)
        if weights_cfg is None:
            self._loss_head_weights = None
            if callable(setter):
                setter(None)
            return

        normalized: dict[str, float] = {}
        for head_name, raw_value in weights_cfg.items():
            if raw_value is None:
                continue
            if isinstance(raw_value, bool):
                normalized[head_name] = 1.0 if raw_value else 0.0
                continue
            try:
                normalized[head_name] = float(raw_value)
            except (TypeError, ValueError):
                continue

        if not normalized:
            self._loss_head_weights = None
            if callable(setter):
                setter(None)
            return

        self._loss_head_weights = normalized
        if callable(setter):
            setter(normalized)
        for head_name, weight in normalized.items():
            self.logger.record(f"config/loss_head_weight_{head_name}", float(weight))

    def _rebuild_scheduler_if_needed(self) -> None:
        """Ensure the policy scheduler tracks the current optimizer instance."""

        policy = getattr(self, "policy", None)
        if policy is None:
            return

        optimizer = getattr(policy, "optimizer", None)
        if optimizer is None:
            return

        scheduler = getattr(policy, "lr_scheduler", None)
        if scheduler is None:
            scheduler = getattr(policy, "optimizer_scheduler", None)

        scheduler_fn = getattr(policy, "optimizer_scheduler_fn", None)
        need_rebuild = bool(scheduler_fn is not None) and (
            scheduler is None or getattr(scheduler, "optimizer", None) is not optimizer
        )

        if not need_rebuild:
            if scheduler is not None:
                setattr(self, "lr_scheduler", scheduler)
            return

        policy.optimizer_scheduler = scheduler_fn(optimizer)
        policy.lr_scheduler = policy.optimizer_scheduler
        setattr(self, "lr_scheduler", policy.lr_scheduler)

        if hasattr(policy.lr_scheduler, "base_lrs"):
            policy.lr_scheduler.base_lrs = [
                float(group.get("initial_lr", group.get("lr", 0.0)))
                for group in optimizer.param_groups
            ]


    def _refresh_kl_base_lrs(self) -> None:
        """Cache optimiser base LRs before KL scaling is applied."""

        optimizer = getattr(self.policy, "optimizer", None)
        if optimizer is None:
            self._kl_base_param_lrs = []
            return

        scale = float(getattr(self, "_kl_lr_scale", 1.0))
        if scale <= 0.0:
            scale = 1.0

        base_lrs: list[float] = []
        for group in getattr(optimizer, "param_groups", []):
            current_lr = float(group.get("lr", 0.0))
            base_lr = current_lr / scale if scale != 0.0 else current_lr
            group["_kl_base_lr"] = base_lr
            base_lrs.append(base_lr)

        self._kl_base_param_lrs = base_lrs

    def _apply_epoch_decay(self) -> float:
        """Shrink effective epoch multiplier respecting minimum of one epoch."""

        previous_factor = self._kl_epoch_factor
        proposed_factor = previous_factor * self.kl_epoch_decay
        proposed_factor = min(proposed_factor, 1.0)
        if proposed_factor < self._kl_epoch_factor_min:
            self._kl_epoch_factor = self._kl_epoch_factor_min
        else:
            self._kl_epoch_factor = proposed_factor

        if previous_factor <= 0.0:
            return 1.0
        return self._kl_epoch_factor / previous_factor

    def _kl_integral_limit(self) -> float:
        """Return symmetric bounds for the KL error integrator."""

        if self.kl_penalty_ki > 0.0:
            span = self.kl_penalty_beta_max - self.kl_penalty_beta_min
            limit = span / max(self.kl_penalty_ki, 1e-12)
            if not math.isfinite(limit) or limit <= 0.0:
                return 0.0
            return float(limit)
        return 0.0

    def _adjust_kl_penalty(self, observed_kl: float) -> None:
        """Adapt the KL penalty strength using a PID regulator."""

        if self.target_kl is None or self.target_kl <= 0.0:
            return

        if not math.isfinite(observed_kl):
            return

        error = float(observed_kl) - float(self.target_kl)
        if not math.isfinite(error):
            return

        self._kl_penalty_error = error
        self._kl_err_int += error

        # --- Anti-windup for integral term ------------------------------------
        if self.kl_penalty_ki > 0.0:
            i_cap = (self.kl_penalty_beta_max - self.kl_penalty_beta_min) / max(
                self.kl_penalty_ki, 1e-12
            )
            # symmetric clamp to keep I-term from pushing beta beyond limits
            self._kl_err_int = float(min(max(self._kl_err_int, -i_cap), i_cap))
        else:
            # disable integral accumulation when I-term is off
            self._kl_err_int = 0.0
        p_term = self.kl_penalty_kp * error
        i_term = self.kl_penalty_ki * self._kl_err_int
        d_term = self.kl_penalty_kd * (error - self._kl_err_prev)
        self._kl_err_prev = error

        candidate_beta = self.kl_beta + p_term + i_term + d_term
        if not math.isfinite(candidate_beta):
            candidate_beta = self.kl_penalty_beta_max

        candidate_beta = min(max(candidate_beta, self.kl_penalty_beta_min), self.kl_penalty_beta_max)
        self.kl_beta = candidate_beta
        self._kl_pid_p = p_term
        self._kl_pid_i = i_term
        self._kl_pid_d = d_term

        # Back-calculation: soften integral when beta saturates against error direction.
        sat_min = self.kl_beta <= (self.kl_penalty_beta_min + 1e-12)
        sat_max = self.kl_beta >= (self.kl_penalty_beta_max - 1e-12)
        if (sat_min and error < 0.0) or (sat_max and error > 0.0):
            self._kl_err_int *= 0.9

        self.logger.record("train/kl_penalty_beta", float(self.kl_beta))
        self.logger.record("train/kl_penalty_error", float(self._kl_penalty_error))
        self.logger.record("train/kl_penalty_pid_p", float(self._kl_pid_p))
        self.logger.record("train/kl_penalty_pid_i", float(self._kl_pid_i))
        self.logger.record("train/kl_penalty_pid_d", float(self._kl_pid_d))

    def _handle_kl_divergence(self, approx_kl: float) -> tuple[float, float]:
        """React to KL overshoot by shrinking future epoch budget."""

        self._kl_lr_scale = 1.0
        self._refresh_kl_base_lrs()
        self._enforce_optimizer_lr_bounds(log_values=False, warn_on_floor=True)
        epoch_decay = self._apply_epoch_decay()
        self.logger.record("train/kl_last_exceeded", approx_kl)
        self.logger.record("train/kl_lr_decay_applied", 0.0)
        self.logger.record("train/kl_lr_scale", 1.0)
        self.logger.record("train/kl_epoch_decay_applied", epoch_decay)
        return 0.0, epoch_decay

    def parameters(self, recurse: bool = True):  # type: ignore[override]
        return self.policy.parameters(recurse)

    def _update_bc_coef(self) -> float:
        if self.bc_decay_steps <= 0:
            self._current_bc_coef = self.bc_initial_coef
            return self._current_bc_coef

        timesteps_after_warmup = max(0, self.num_timesteps - self.bc_warmup_steps)
        if timesteps_after_warmup <= 0:
            self._current_bc_coef = self.bc_initial_coef
            return self._current_bc_coef

        decay_progress = min(1.0, timesteps_after_warmup / max(1, self.bc_decay_steps))
        self._current_bc_coef = (
            self.bc_initial_coef + (self.bc_final_coef - self.bc_initial_coef) * decay_progress
        )
        return self._current_bc_coef

    def _update_ent_coef(self, update_index: int) -> float:
        if self.ent_coef_decay_steps <= 0:
            raw_value = float(self.ent_coef_final)
        elif self._entropy_decay_start_update is None:
            raw_value = float(self.ent_coef_initial)
        else:
            steps_since_start = max(0, update_index - self._entropy_decay_start_update)
            progress = min(1.0, steps_since_start / float(self.ent_coef_decay_steps))
            raw_value = float(
                self.ent_coef_initial + (self.ent_coef_final - self.ent_coef_initial) * progress
            )

        clamped_value = float(max(raw_value, self.ent_coef_min))
        self._ent_coef_last_raw = float(raw_value)
        self._ent_coef_last_clamped = float(clamped_value)
        self._ent_coef_last_clamp_applied = bool(clamped_value > raw_value + 1e-12)
        self.ent_coef = clamped_value
        return self.ent_coef

    def _maybe_update_entropy_schedule(self, update_index: int, avg_entropy: float) -> None:
        if self._entropy_window is None:
            self._last_entropy_slope = 0.0
            if self._entropy_decay_start_update is None and self.ent_coef_decay_steps > 0:
                self._entropy_decay_start_update = 0
            return

        self._entropy_window.append((update_index, avg_entropy))
        if len(self._entropy_window) < 2:
            self._last_entropy_slope = 0.0
            return

        xs = torch.tensor([item[0] for item in self._entropy_window], dtype=torch.float32)
        ys = torch.tensor([item[1] for item in self._entropy_window], dtype=torch.float32)
        xs_centered = xs - xs.mean()
        ys_centered = ys - ys.mean()
        denom = torch.sum(xs_centered * xs_centered).item()
        if denom <= 1e-8:
            self._last_entropy_slope = 0.0
        else:
            self._last_entropy_slope = float(torch.sum(xs_centered * ys_centered).item() / (denom + 1e-8))

        window_filled = len(self._entropy_window) == self.entropy_plateau_window
        ready_for_decay = (
            self.ent_coef_decay_steps > 0
            and self._entropy_decay_start_update is None
            and window_filled
            and update_index >= self.entropy_plateau_min_updates
        )
        if not ready_for_decay:
            return

        if abs(self._last_entropy_slope) <= self.entropy_plateau_tolerance and not self._entropy_plateau:
            self._entropy_plateau = True
            self._entropy_decay_start_update = update_index

    def _kl_diag_step(self, dist: torch.distributions.Distribution, rollout_data) -> None:
        if not hasattr(self, "logger"):
            return

        with torch.no_grad():
            inner = getattr(dist, "distribution", None)
            if inner is None:
                inner = dist

            mean_new = getattr(inner, "mean", None)
            if callable(mean_new):
                mean_new = mean_new()
            if mean_new is None:
                mean_new = getattr(dist, "mean_actions", None)
                if callable(mean_new):
                    mean_new = mean_new()

            std_new = getattr(inner, "stddev", None)
            if callable(std_new):
                std_new = std_new()
            if std_new is None:
                get_std = getattr(inner, "get_std", None)
                std_new = get_std() if callable(get_std) else None

            scores = rollout_data.actions.to(device=self.device, dtype=torch.float32)
            raw_actions = rollout_data.actions_raw.to(device=self.device, dtype=torch.float32)

            def _coerce(value: Any) -> Optional[torch.Tensor]:
                if value is None:
                    return None
                if torch.is_tensor(value):
                    return value.to(device=scores.device, dtype=scores.dtype)
                return torch.as_tensor(value, device=scores.device, dtype=scores.dtype)

            mean_tensor = _coerce(mean_new)
            std_tensor = _coerce(std_new)
            std_safe: Optional[torch.Tensor]
            if std_tensor is not None:
                std_safe = torch.clamp(std_tensor, min=1e-6)
            else:
                std_safe = None

            def _quantiles(values: Optional[torch.Tensor], probs: Sequence[float]) -> torch.Tensor:
                if values is None:
                    return torch.full(
                        (len(probs),),
                        float("nan"),
                        device=scores.device,
                        dtype=torch.float32,
                    )
                flat = values.reshape(-1).to(dtype=torch.float32)
                finite = flat[torch.isfinite(flat)]
                if finite.numel() == 0:
                    return torch.full(
                        (len(probs),),
                        float("nan"),
                        device=scores.device,
                        dtype=torch.float32,
                    )
                q = torch.tensor(probs, device=scores.device, dtype=torch.float32)
                return torch.quantile(finite, q)

            z_abs: Optional[torch.Tensor] = None
            if mean_tensor is not None and std_safe is not None:
                z = (raw_actions - mean_tensor) / std_safe
                z_abs = z.abs()

            z_stats = _quantiles(z_abs, (0.5, 0.9, 1.0)) if z_abs is not None else _quantiles(None, (0.5, 0.9, 1.0))
            z_values = z_stats.detach().cpu().tolist()
            self.logger.record("diag/z_abs_p50", float(z_values[0]))
            self.logger.record("diag/z_abs_p90", float(z_values[1]))
            self.logger.record("diag/z_abs_max", float(z_values[2]))

            sigma_stats = (
                _quantiles(std_safe, (0.1, 0.5)) if std_safe is not None else _quantiles(None, (0.1, 0.5))
            )
            sigma_values = sigma_stats.detach().cpu().tolist()
            self.logger.record("diag/sigma_new_p10", float(sigma_values[0]))
            self.logger.record("diag/sigma_new_p50", float(sigma_values[1]))

            edge_mask = (scores < 0.02) | (scores > 0.98)
            edge_frac = edge_mask.float().mean() if edge_mask.numel() > 0 else scores.new_tensor(float("nan"))
            self.logger.record("diag/score_edge_frac", float(edge_frac.item()))

            raw_lp_new = self.policy._log_prob_raw_only(dist, raw_actions).reshape(-1)

            old_lp_raw = rollout_data.old_log_prob_raw.reshape(-1)
            kl_raw = old_lp_raw - raw_lp_new
            kl_stats = _quantiles(kl_raw, (0.5, 0.9, 1.0)).detach().cpu().tolist()
            self.logger.record("diag/kl_raw_p50", float(kl_stats[0]))
            self.logger.record("diag/kl_raw_p90", float(kl_stats[1]))
            self.logger.record("diag/kl_raw_max", float(kl_stats[2]))

            finite_mask = torch.isfinite(kl_raw)
            if finite_mask.any():
                exceed_frac = (kl_raw[finite_mask] > 0.1).float().mean()
                self.logger.record("diag/kl_raw_exceed_frac@0.1", float(exceed_frac.item()))
            else:
                self.logger.record("diag/kl_raw_exceed_frac@0.1", float("nan"))

            raw_actions_flat = raw_actions.reshape(-1)
            if raw_actions_flat.numel() > 0:
                mu_old = raw_actions_flat.mean()
                sigma_old = raw_actions_flat.std(unbiased=True)
                if not torch.isfinite(sigma_old):
                    sigma_old = raw_actions_flat.std(unbiased=False)
                if not torch.isfinite(sigma_old):
                    sigma_old = raw_actions_flat.new_tensor(1e-6)
            else:
                mu_old = raw_actions.new_tensor(0.0)
                sigma_old = raw_actions.new_tensor(1e-6)
            sigma_old = torch.clamp(sigma_old, min=1e-6)

            if mean_tensor is not None and std_safe is not None:
                std_ratio = std_safe / sigma_old
                kl_gauss = torch.log(std_ratio) + (
                    (sigma_old**2 + (mu_old - mean_tensor) ** 2) / (2 * std_safe**2)
                ) - 0.5
                kl_gauss_stats = _quantiles(kl_gauss, (0.5, 0.9)).detach().cpu().tolist()
                self.logger.record("diag/kl_gauss_p50", float(kl_gauss_stats[0]))
                self.logger.record("diag/kl_gauss_p90", float(kl_gauss_stats[1]))

                mean_term = ((mu_old - mean_tensor) ** 2) / (2 * std_safe**2)
                var_ratio = (sigma_old**2) / (std_safe**2)
                var_term = (sigma_old**2) / (2 * std_safe**2) - 0.5 - 0.5 * torch.log(var_ratio)
                self.logger.record(
                    "diag/kl_mean_term_p90",
                    float(_quantiles(mean_term, (0.9,)).detach().cpu().numpy()[0]),
                )
                self.logger.record(
                    "diag/kl_var_term_p90",
                    float(_quantiles(var_term, (0.9,)).detach().cpu().numpy()[0]),
                )
            else:
                nan_stats = _quantiles(None, (0.5, 0.9)).detach().cpu().tolist()
                self.logger.record("diag/kl_gauss_p50", float(nan_stats[0]))
                self.logger.record("diag/kl_gauss_p90", float(nan_stats[1]))
                self.logger.record("diag/kl_mean_term_p90", float("nan"))
                self.logger.record("diag/kl_var_term_p90", float("nan"))

    def _record_raw_policy_metrics(
        self,
        avg_policy_entropy_raw: float,
        entropy_raw_count: int,
        kl_raw_sum: float,
        kl_raw_count: int,
        raw_z_clip_count: float = 0.0,
        raw_z_total: int = 0,
    ) -> None:
        if entropy_raw_count > 0:
            self.logger.record("train/policy_entropy_raw", float(avg_policy_entropy_raw))
        if kl_raw_count > 0:
            approx_kl_raw_mean = kl_raw_sum / float(kl_raw_count)
            self.logger.record("train/approx_kl_raw", float(approx_kl_raw_mean))
        if raw_z_total > 0:
            fraction = float(raw_z_clip_count) / float(raw_z_total)
            self.logger.record("train/raw_z_clip_fraction", fraction)

    def collect_rollouts(
        self,
        env: VecEnv,
        callback: BaseCallback,
        rollout_buffer: RecurrentRolloutBuffer,
        n_rollout_steps: int,
    ) -> bool:
        if not isinstance(rollout_buffer, RecurrentRolloutBuffer):
            raise TypeError(
                "DistributionalPPO requires a RecurrentRolloutBuffer for recurrent policies"
            )
        assert self._last_obs is not None, "No previous observation was provided"

        if self._last_lstm_states is None:
            init_states = self.policy.recurrent_initial_state
            self._last_lstm_states = self._clone_states_to_device(init_states, self.device)

        self.policy.set_training_mode(False)
        self._ensure_score_action_space()

        vec_normalize_env: Optional[VecNormalize] = None
        for candidate_env in (env, getattr(self, "env", None)):
            if candidate_env is None:
                continue
            if isinstance(candidate_env, VecNormalize):
                vec_normalize_env = candidate_env
            else:
                try:
                    vec_normalize_env = unwrap_vec_normalize(candidate_env)
                except ValueError:
                    vec_normalize_env = None
            if vec_normalize_env is not None:
                break

        if vec_normalize_env is not None and getattr(vec_normalize_env, "norm_reward", False):
            raise AssertionError("VecNormalize reward normalization must be disabled to recover raw ΔPnL.")

        entropy_loss_total = 0.0
        entropy_loss_count = 0
        entropy_raw_sum = 0.0
        entropy_raw_count = 0

        n_steps = 0
        self._activate_return_scale_snapshot()
        rollout_buffer.reset()
        callback.on_rollout_start()

        buffer_size = rollout_buffer.buffer_size
        n_envs = env.num_envs
        reward_raw_buffer = np.zeros((buffer_size, n_envs), dtype=np.float32)
        reward_costs_buffer = np.full((buffer_size, n_envs), np.nan, dtype=np.float32)
        clip_bound_buffer = np.full((buffer_size, n_envs), np.nan, dtype=np.float32)
        clip_cap_buffer = np.full((buffer_size, n_envs), np.nan, dtype=np.float32)
        ev_group_key_buffer = np.empty((buffer_size, n_envs), dtype=object)  # FIX
        last_group_keys: list[Optional[str]] = [None] * n_envs  # FIX
        time_limit_mask = np.zeros((buffer_size, n_envs), dtype=bool)  # FIX
        time_limit_bootstrap = np.zeros((buffer_size, n_envs), dtype=np.float32)  # FIX
        base_reward_scale = self._resolve_value_scale_safe()
        winrate_tracker = WinRateAccumulator(
            confidence_level=float(getattr(self, "_winrate_confidence_level", 0.95))
        )

        def _select_value_states(env_index: int) -> Optional[Tuple[torch.Tensor, ...]]:
            states = self._clone_states_to_device(self._last_lstm_states, self.device)
            if states is None:
                return None

            def _slice_tensor(tensor: torch.Tensor) -> torch.Tensor:
                if tensor.ndim >= 2:
                    return tensor[:, env_index : env_index + 1, ...].detach().clone()
                if tensor.ndim == 1:
                    return tensor.unsqueeze(1).detach().clone()
                return tensor.detach().clone()

            if hasattr(states, "vf") and getattr(states, "vf", None) is not None:
                return tuple(_slice_tensor(t) for t in states.vf)  # type: ignore[attr-defined]

            if isinstance(states, tuple) and len(states) == 2 and all(
                isinstance(item, (list, tuple)) for item in states
            ):
                vf_states = states[1]
                return tuple(_slice_tensor(t) for t in vf_states if isinstance(t, torch.Tensor))

            if isinstance(states, (list, tuple)):
                return tuple(
                    _slice_tensor(t) for t in states if isinstance(t, torch.Tensor)
                )

            return None

        def _evaluate_time_limit_value(env_index: int, terminal_obs: Any) -> Optional[float]:
            value_states = _select_value_states(env_index)
            if not value_states:
                return None

            try:
                obs_tensor = self.policy.obs_to_tensor(terminal_obs)[0]
            except Exception:
                return None

            if isinstance(obs_tensor, torch.Tensor):
                obs_tensor = obs_tensor.to(self.device)
            else:
                return None

            batch_shape = obs_tensor.shape[0]
            episode_starts_tensor = torch.zeros(
                (batch_shape,), dtype=torch.float32, device=self.device
            )

            with torch.no_grad():
                value_pred = self.policy.predict_values(
                    obs_tensor, value_states, episode_starts_tensor
                )

            if value_pred is None:
                return None

            value_tensor = value_pred.reshape(-1)[:1]
            if value_tensor.numel() == 0:
                return None

            if self.normalize_returns:
                ret_std_tensor = value_tensor.new_tensor(self._ret_std_snapshot)
                ret_mu_tensor = value_tensor.new_tensor(self._ret_mean_snapshot)
                scalar_tensor = (value_tensor * ret_std_tensor + ret_mu_tensor) / self.value_target_scale
            else:
                scalar_tensor = value_tensor
                if self._value_clip_limit_scaled is not None:
                    scalar_tensor = torch.clamp(
                        scalar_tensor,
                        min=-self._value_clip_limit_scaled,
                        max=self._value_clip_limit_scaled,
                    )
                scalar_raw = self._to_raw_returns(scalar_tensor)
                if self._value_clip_limit_unscaled is not None:
                    scalar_raw = torch.clamp(
                        scalar_raw,
                        min=-self._value_clip_limit_unscaled,
                        max=self._value_clip_limit_unscaled,
                    )
                scalar_tensor = scalar_raw / base_reward_scale

            return float(scalar_tensor.squeeze().detach().cpu().item())

        dones = np.zeros(n_envs, dtype=bool)

        while n_steps < n_rollout_steps:
            raw_actions_tensor: Optional[torch.Tensor] = None
            old_log_prob_raw_tensor: Optional[torch.Tensor] = None

            with torch.no_grad():
                obs_tensor = self.policy.obs_to_tensor(self._last_obs)[0]
                episode_starts = torch.as_tensor(
                    self._last_episode_starts, dtype=torch.float32, device=self.device
                )
                prev_actor_states = self._extract_actor_states(self._last_lstm_states)
                actions, _, log_probs, self._last_lstm_states = self.policy.forward(
                    obs_tensor, self._last_lstm_states, episode_starts
                )
                if self._use_quantile_value:
                    value_quantiles = self.policy.last_value_quantiles
                else:
                    value_logits = self.policy.last_value_logits

                dist_output = self.policy.get_distribution(
                    obs_tensor,
                    prev_actor_states,
                    episode_starts,
                )
                dist = dist_output[0] if isinstance(dist_output, tuple) else dist_output
                inner_dist = getattr(dist, "distribution", None)
                if inner_dist is not None:
                    entropy_raw_tensor = inner_dist.entropy()
                    if entropy_raw_tensor.ndim > 1:
                        entropy_raw_tensor = entropy_raw_tensor.sum(dim=-1)
                    if torch.isfinite(entropy_raw_tensor).all():
                        entropy_raw_detached = entropy_raw_tensor.to(dtype=torch.float32)
                        entropy_raw_sum += float(entropy_raw_detached.sum().cpu().item())
                        entropy_raw_count += int(entropy_raw_detached.numel())

                if isinstance(self.action_space, gym.spaces.Box):
                    raw_actions_tensor = self.policy.last_raw_actions
                    if raw_actions_tensor is None:
                        raise RuntimeError("Policy did not cache raw actions during rollout collection")
                    raw_actions_tensor = raw_actions_tensor.to(device=self.device)
                    old_log_prob_raw_tensor = self.policy._log_prob_raw_only(
                        dist, raw_actions_tensor
                    ).unsqueeze(-1)
                else:
                    raw_actions_tensor = actions
                    if not isinstance(raw_actions_tensor, torch.Tensor):
                        raw_actions_tensor = torch.as_tensor(
                            raw_actions_tensor, dtype=torch.float32, device=self.device
                        )
                    old_log_prob_raw_tensor = log_probs

            if self._use_quantile_value:
                if value_quantiles is None:
                    raise RuntimeError("Policy did not cache value quantiles during forward pass")
                mean_values_norm = value_quantiles.mean(dim=1, keepdim=True).detach()
            else:
                if value_logits is None:
                    raise RuntimeError("Policy did not cache value logits during forward pass")
                probs = torch.softmax(value_logits, dim=1)
                mean_values_norm = (probs * self.policy.atoms).sum(dim=1, keepdim=True).detach()

            if self.normalize_returns:
                # НЕТ raw-clip: просто де-нормализация и переход в буферную шкалу
                ret_std_tensor = mean_values_norm.new_tensor(self._ret_std_snapshot)
                ret_mu_tensor = mean_values_norm.new_tensor(self._ret_mean_snapshot)
                scalar_values = (mean_values_norm * ret_std_tensor + ret_mu_tensor) / self.value_target_scale
            else:
                scalar_values = mean_values_norm
                if self._value_clip_limit_scaled is not None:
                    scalar_values = torch.clamp(
                        scalar_values,
                        min=-self._value_clip_limit_scaled,
                        max=self._value_clip_limit_scaled,
                    )
                scalar_values_raw = self._to_raw_returns(scalar_values)
                if self._value_clip_limit_unscaled is not None:
                    scalar_values_raw = torch.clamp(
                        scalar_values_raw,
                        min=-self._value_clip_limit_unscaled,
                        max=self._value_clip_limit_unscaled,
                    )
                scalar_values = scalar_values_raw / base_reward_scale  # стабильная шкала буфера (обычно =1)

            actions_np = actions.cpu().numpy()
            if isinstance(self.action_space, gym.spaces.Box):
                clipped_actions = np.clip(actions_np, self.action_space.low, self.action_space.high)
            else:
                clipped_actions = actions_np

            new_obs, rewards, dones, infos = env.step(clipped_actions)

            raw_rewards = rewards
            if vec_normalize_env is not None and hasattr(vec_normalize_env, "get_original_reward"):
                raw_rewards = vec_normalize_env.get_original_reward()
            raw_rewards = np.asarray(raw_rewards, dtype=np.float32)
            if raw_rewards.size > 0:
                self.logger.record(
                    "rollout/raw_reward_mean_in_fraction",
                    float(np.mean(raw_rewards)),
                )
                frac_gt_log10 = float(np.mean(raw_rewards > math.log(10.0)))
                self.logger.record("rollout/reward_gt_log10_fraction", frac_gt_log10)

            scaled_rewards = (
                raw_rewards / self.value_target_scale
            )  # не трогаем rollout'ы динамическим скейлом — нормализация применяется только в лоссе критика

            self.num_timesteps += env.num_envs

            callback.update_locals(locals())
            if callback.on_step() is False:
                return False

            self._update_info_buffer(infos)
            n_steps += 1

            if isinstance(self.action_space, gym.spaces.Discrete):
                actions_np = actions_np.reshape(-1, 1)

            step_pos = rollout_buffer.pos
            reward_raw_step = np.zeros(n_envs, dtype=np.float32)
            reward_costs_step = np.full(n_envs, np.nan, dtype=np.float32)
            clip_bound_step = np.full(n_envs, np.nan, dtype=np.float32)
            clip_hard_cap_step = np.full(n_envs, np.nan, dtype=np.float32)
            for env_idx, info in enumerate(infos):
                group_key_candidate = self._ev_group_key_from_info(env_idx, info)  # FIX
                if not group_key_candidate:  # FIX
                    group_key_candidate = last_group_keys[env_idx] or f"env{env_idx}"  # FIX
                last_group_keys[env_idx] = group_key_candidate  # FIX
                ev_group_key_buffer[step_pos, env_idx] = group_key_candidate  # FIX
                if env_idx < scaled_rewards.size:
                    safe_fallback = float(scaled_rewards[env_idx]) * base_reward_scale
                else:
                    safe_fallback = 0.0
                raw_value = safe_fallback
                clip_value = 0.0
                costs_value: float = float("nan")
                hard_cap_value: float = float("nan")
                if isinstance(info, Mapping):
                    candidate = info.get("reward_used_fraction")
                    if candidate is None:
                        candidate = info.get("reward_raw_fraction")
                    if candidate is not None:
                        try:
                            raw_value = float(candidate)
                        except (TypeError, ValueError):
                            raw_value = safe_fallback
                    clip_candidate = info.get("reward_clip_bound_fraction")
                    if clip_candidate is not None:
                        try:
                            clip_value = float(clip_candidate)
                        except (TypeError, ValueError):
                            clip_value = 0.0
                    hard_cap_candidate = info.get("reward_clip_hard_cap_fraction")
                    if hard_cap_candidate is not None:
                        try:
                            hard_cap_value = float(hard_cap_candidate)
                        except (TypeError, ValueError):
                            hard_cap_value = float("nan")
                    cost_candidate = info.get("reward_costs_fraction")
                    if cost_candidate is not None:
                        try:
                            costs_value = float(cost_candidate)
                        except (TypeError, ValueError):
                            costs_value = float("nan")
                    robust_candidate = info.get("reward_robust_clip_fraction")
                    if robust_candidate is not None:
                        try:
                            robust_value = float(robust_candidate)
                        except (TypeError, ValueError):
                            robust_value = float("nan")
                        if math.isfinite(robust_value) and robust_value > 0.0:
                            if self._reward_robust_clip_fraction is None:
                                self._reward_robust_clip_fraction = float(robust_value)
                    win_flag, win_length = extract_episode_win_payload(info)
                    if win_flag is not None and win_length is not None:
                        winrate_tracker.add_episode(win_flag, win_length)
                if (
                    self._reward_robust_clip_fraction is not None
                    and math.isfinite(self._reward_robust_clip_fraction)
                    and self._reward_robust_clip_fraction > 0.0
                ):
                    # ``raw_value`` is already clipped inside the environment; this
                    # duplicate clip exists purely to keep logged diagnostics within
                    # the robust bound and avoid confusing out-of-range telemetry.
                    raw_value = float(
                        np.clip(
                            raw_value,
                            -self._reward_robust_clip_fraction,
                            self._reward_robust_clip_fraction,
                        )
                    )
                    if clip_value <= 0.0 or not math.isfinite(clip_value):
                        clip_value = float(self._reward_robust_clip_fraction)
                reward_raw_step[env_idx] = float(raw_value)
                reward_costs_step[env_idx] = float(costs_value)
                clip_bound_step[env_idx] = clip_value
                clip_hard_cap_step[env_idx] = hard_cap_value

            reward_raw_buffer[step_pos] = reward_raw_step
            reward_costs_buffer[step_pos] = reward_costs_step
            clip_bound_buffer[step_pos] = clip_bound_step
            clip_cap_buffer[step_pos] = clip_hard_cap_step

            rollout_buffer.add(
                self._last_obs,
                actions_np,
                scaled_rewards,
                self._last_episode_starts,
                scalar_values.squeeze(-1),
                log_probs,
                lstm_states=self._last_lstm_states,
                actions_raw=raw_actions_tensor,
                log_prob_raw=old_log_prob_raw_tensor,
            )

            buffer_index = (rollout_buffer.pos - 1) % buffer_size
            for env_idx, info in enumerate(infos):
                if not isinstance(info, Mapping):
                    continue
                if not info.get("time_limit_truncated"):
                    continue
                terminal_obs = info.get("terminal_observation")
                if terminal_obs is None:
                    continue
                bootstrap_value = _evaluate_time_limit_value(env_idx, terminal_obs)
                if bootstrap_value is None or not np.isfinite(bootstrap_value):
                    continue
                time_limit_mask[buffer_index, env_idx] = True  # FIX
                time_limit_bootstrap[buffer_index, env_idx] = float(bootstrap_value)  # FIX

            entropy_loss_total += float(-log_probs.mean().item())
            entropy_loss_count += 1

            self._last_obs = new_obs
            self._last_episode_starts = dones

        was_training = self.policy.training  # FIX
        self.policy.eval()  # FIX
        try:
            with torch.no_grad():  # FIX
                obs_tensor = self.policy.obs_to_tensor(new_obs)[0]
                episode_starts = torch.as_tensor(
                    dones, dtype=torch.float32, device=self.device
                )
                _, _, _, _ = self.policy.forward(
                    obs_tensor, self._last_lstm_states, episode_starts
                )
                if self._use_quantile_value:
                    last_value_quantiles = self.policy.last_value_quantiles
                    if last_value_quantiles is None:
                        raise RuntimeError(
                            "Policy did not cache value quantiles during terminal forward pass"
                        )
                    last_mean_norm = last_value_quantiles.mean(dim=1)
                else:
                    last_value_logits = self.policy.last_value_logits
                    if last_value_logits is None:
                        raise RuntimeError(
                            "Policy did not cache value logits during terminal forward pass"
                        )
                    last_probs = torch.softmax(last_value_logits, dim=1)
                    last_mean_norm = (last_probs * self.policy.atoms).sum(dim=1)
        finally:
            if was_training:
                self.policy.train()  # FIX: вернуть исходный режим

        self._last_rollout_reward_raw = reward_raw_buffer.copy()
        self._last_rollout_reward_costs = reward_costs_buffer.copy()
        self._last_rollout_clip_bounds = clip_bound_buffer.copy()
        self._last_rollout_clip_hard_caps = clip_cap_buffer.copy()
        self._last_rollout_ev_keys = ev_group_key_buffer.copy()  # FIX

        self._last_rollout_clip_bounds_min = None
        self._last_rollout_clip_bounds_median = None
        self._last_rollout_clip_bounds_max = None
        self._last_rollout_clip_cap_fraction = None
        if self._last_rollout_clip_bounds is not None:
            clip_bounds_np = np.asarray(self._last_rollout_clip_bounds, dtype=np.float32).flatten()
            finite_mask = np.isfinite(clip_bounds_np)
            if np.any(finite_mask):
                finite_bounds = clip_bounds_np[finite_mask]
                self._last_rollout_clip_bounds_min = float(np.min(finite_bounds))
                self._last_rollout_clip_bounds_median = float(np.median(finite_bounds))
                self._last_rollout_clip_bounds_max = float(np.max(finite_bounds))
            if self._last_rollout_clip_hard_caps is not None:
                hard_caps_np = np.asarray(self._last_rollout_clip_hard_caps, dtype=np.float32).flatten()
                mask = np.isfinite(clip_bounds_np) & np.isfinite(hard_caps_np)
                if np.any(mask):
                    hits = np.abs(clip_bounds_np[mask] - hard_caps_np[mask]) <= 1e-6
                    self._last_rollout_clip_cap_fraction = float(np.mean(hits.astype(np.float32)))

        if self.normalize_returns:
            # НЕТ raw-clip при терминальном значении
            ret_std_tensor = last_mean_norm.new_tensor(self._ret_std_snapshot)
            ret_mu_tensor = last_mean_norm.new_tensor(self._ret_mean_snapshot)
            last_scalar_values = (last_mean_norm * ret_std_tensor + ret_mu_tensor) / self.value_target_scale
        else:
            last_scalar_scaled = last_mean_norm
            if self._value_clip_limit_scaled is not None:
                last_scalar_scaled = torch.clamp(
                    last_scalar_scaled,
                    min=-self._value_clip_limit_scaled,
                    max=self._value_clip_limit_scaled,
                )
            last_scalar_raw = self._to_raw_returns(last_scalar_scaled)
            if self._value_clip_limit_unscaled is not None:
                last_scalar_raw = torch.clamp(
                    last_scalar_raw,
                    min=-self._value_clip_limit_unscaled,
                    max=self._value_clip_limit_unscaled,
                )
            last_scalar_values = last_scalar_raw / base_reward_scale

        _compute_returns_with_time_limits(
            rollout_buffer=rollout_buffer,
            last_values=last_scalar_values,
            dones=dones,
            gamma=float(self.gamma),
            gae_lambda=float(self.gae_lambda),
            time_limit_mask=time_limit_mask,
            time_limit_bootstrap=time_limit_bootstrap,
        )  # FIX
        callback.on_rollout_end()

        if entropy_loss_count > 0:
            self._last_rollout_entropy = entropy_loss_total / float(entropy_loss_count)
            self.logger.record("rollout/policy_entropy", self._last_rollout_entropy)
        else:
            self._last_rollout_entropy = 0.0

        if entropy_raw_count > 0:
            self._last_rollout_entropy_raw = entropy_raw_sum / float(entropy_raw_count)
        else:
            self._last_rollout_entropy_raw = self._last_rollout_entropy

        winrate_stats = winrate_tracker.summary()
        if winrate_stats is not None:
            self._last_rollout_win_stats = winrate_stats
            self.logger.record("rollout/win_rate", float(winrate_stats.win_rate))
            self.logger.record(
                "rollout/win_rate_wilson_low", float(winrate_stats.wilson_low)
            )
            self.logger.record(
                "rollout/win_rate_wilson_high", float(winrate_stats.wilson_high)
            )
            self.logger.record(
                "rollout/win_rate_cp_low", float(winrate_stats.clopper_pearson_low)
            )
            self.logger.record(
                "rollout/win_rate_cp_high", float(winrate_stats.clopper_pearson_high)
            )
            self.logger.record(
                "rollout/win_rate_total_episodes", float(winrate_stats.total_episodes)
            )
            self.logger.record(
                "rollout/win_rate_total_wins", float(winrate_stats.total_wins)
            )
            self.logger.record(
                "rollout/steps_to_win_mean", float(winrate_stats.steps_to_win_mean)
            )
            self.logger.record(
                "rollout/steps_to_win_median", float(winrate_stats.steps_to_win_median)
            )
            self.logger.record(
                "rollout/steps_to_win_min", float(winrate_stats.steps_to_win_min)
            )
            self.logger.record(
                "rollout/steps_to_win_max", float(winrate_stats.steps_to_win_max)
            )

        return True

    def train(self) -> None:
        self.policy.set_training_mode(True)
        self._rebuild_scheduler_if_needed()
        self._update_learning_rate(self.policy.optimizer)
        self._refresh_kl_base_lrs()
        self._ensure_score_action_space()

        current_update = self._global_update_step
        # hard-kill any warmup coming from configs/CLI
        self._critic_grad_warmup_updates = 0
        self._critic_grad_block_scale = 1.0
        self._critic_grad_blocked = False
        policy_block_fn = getattr(self.policy, "set_critic_gradient_blocked", None)
        if callable(policy_block_fn):
            policy_block_fn(self._critic_grad_block_scale)
        if self._critic_grad_block_logged_state is not False:
            self._critic_grad_block_logged_state = False
            self.logger.record("debug/critic_grad_block_switch", 0.0)
        # do not re-enable in this step:
        # self._update_critic_gradient_block(current_update)
        self._clip_range_current = self._compute_clip_range_value(current_update)
        clip_range = float(self._clip_range_current)
        clip_range_vf_configured = (
            float(self.clip_range_vf) if self.clip_range_vf is not None else None
        )
        warmup_limit = int(getattr(self, "_vf_clip_warmup_updates", 0))
        threshold_ev_value = getattr(self, "_vf_clip_threshold_ev", None)
        latest_ev_value = getattr(self, "_vf_clip_latest_ev", None)
        updates_gate_active = current_update < warmup_limit
        ev_gate_active = False
        if threshold_ev_value is not None:
            if latest_ev_value is None or not math.isfinite(latest_ev_value):
                ev_gate_active = True
            else:
                ev_gate_active = latest_ev_value < float(threshold_ev_value)
        vf_clip_warmup_active = updates_gate_active or ev_gate_active
        clip_range_vf_value = None if vf_clip_warmup_active else clip_range_vf_configured

        logger_obj = getattr(self, "logger", None)
        record = getattr(logger_obj, "record", None) if logger_obj is not None else None
        if callable(record):
            record("train/vf_clip_warmup_active", 1.0 if vf_clip_warmup_active else 0.0)
            record("train/vf_clip_updates_limit", float(warmup_limit))
            remaining_updates = max(0, warmup_limit - current_update)
            record("train/vf_clip_updates_remaining", float(remaining_updates))
            record("train/vf_clip_ev_gate_active", 1.0 if ev_gate_active else 0.0)
            threshold_log = (
                float(threshold_ev_value)
                if threshold_ev_value is not None
                else float("nan")
            )
            record("train/vf_clip_threshold_ev", threshold_log)
            if latest_ev_value is not None and math.isfinite(latest_ev_value):
                record("train/vf_clip_last_ev", float(latest_ev_value))
            record(
                "train/vf_clip_effective",
                float(clip_range_vf_value) if clip_range_vf_value is not None else 0.0,
            )
            record("train/vf_clip_active", 0.0 if clip_range_vf_value is None else 1.0)
            if vf_clip_warmup_active:
                record("train/vf_clip_warmup_blocked", 1.0)
            else:
                record("train/vf_clip_warmup_blocked", 0.0)
                if not getattr(self, "_vf_clip_warmup_logged_complete", False):
                    record("train/vf_clip_warmup_completed", 1.0)
                    record(
                        "train/vf_clip_warmup_completed_update", float(current_update)
                    )
                    self._vf_clip_warmup_logged_complete = True
        self._update_ent_coef(current_update)
        ent_coef_raw_value = float(self._ent_coef_last_raw)
        ent_coef_nominal_value = float(self._ent_coef_last_clamped)
        ent_coef_boosted_value = float(self._compute_entropy_boost(ent_coef_nominal_value))
        ent_coef_eff_value = float(max(ent_coef_boosted_value, self.ent_coef_min))
        ent_coef_autoclamp_flag = bool(
            self._ent_coef_last_clamp_applied or ent_coef_eff_value > ent_coef_boosted_value + 1e-12
        )
        self.ent_coef = ent_coef_eff_value
        vf_coef_effective = self._compute_vf_coef_value(current_update)
        self.vf_coef = vf_coef_effective
        current_cvar_weight_nominal = float(max(self._compute_cvar_weight(), 0.0))
        if not self.cvar_use_penalty:
            current_cvar_weight_nominal = 0.0
        elif math.isfinite(self.cvar_penalty_cap):
            current_cvar_weight_nominal = float(
                min(max(current_cvar_weight_nominal, 0.0), self.cvar_penalty_cap)
            )
        current_cvar_weight_raw = float(current_cvar_weight_nominal)

        self._activate_return_scale_snapshot()

        if self._popart_controller is not None:
            prev_mean = float(getattr(self, "_ret_mean_value", 0.0))
            prev_std = float(max(getattr(self, "_ret_std_value", 1.0), 1e-6))
            self._popart_last_stats = (prev_mean, prev_std)

        if current_update < 3:
            self.logger.record(
                f"debug/update_{current_update}_vf_coef_effective", float(vf_coef_effective)
            )
            self.logger.record(
                f"debug/update_{current_update}_critic_ce_normalizer",
                float(self._critic_ce_normalizer),
            )

        returns_tensor = torch.as_tensor(
            self.rollout_buffer.returns, device=self.device, dtype=torch.float32
        ).flatten()

        base_scale = float(self.value_target_scale)
        returns_raw_tensor, base_scale_safe = self._decode_returns_scale_only(returns_tensor)
        cvar_penalty_scale = 1.0 / base_scale_safe  # legacy telemetry only

        # Rollout returns are stored directly in the base fraction scale; decode via the
        # static value_target_scale without reapplying any running mean/std factors.
        returns_decode_path = "scale_only"
        self.logger.record("train/returns_decode_path", returns_decode_path)


        rewards_tensor = torch.as_tensor(
            self.rollout_buffer.rewards, device=self.device, dtype=torch.float32
        ).flatten()

        if self._last_rollout_reward_raw is not None:
            rewards_raw_np = np.asarray(self._last_rollout_reward_raw, dtype=np.float32)
            rewards_raw_tensor = torch.as_tensor(rewards_raw_np, device=self.device, dtype=torch.float32).flatten()
        else:
            rewards_raw_tensor = rewards_tensor * base_scale_safe

        (
            rewards_winsor_tensor,
            cvar_empirical_tensor,
            reward_raw_p50_tensor,
            reward_raw_p95_tensor,
            returns_abs_p95_fraction_tensor,
        ) = self._compute_cvar_statistics(rewards_raw_tensor)

        if returns_raw_tensor.numel() > 0:
            returns_abs_p95_value_tensor = torch.quantile(
                returns_raw_tensor.abs(), 0.95
            ).clamp_min(0.0)
        else:
            returns_abs_p95_value_tensor = returns_raw_tensor.new_tensor(0.0)

        cvar_empirical_value = float(cvar_empirical_tensor.item())
        cvar_offset_value, cvar_scale_value = self._get_cvar_normalization_params()
        cvar_offset_tensor = rewards_raw_tensor.new_tensor(cvar_offset_value)
        cvar_scale_value = max(float(cvar_scale_value), 1e-8)
        cvar_scale_tensor = rewards_raw_tensor.new_tensor(cvar_scale_value)
        cvar_empirical_unit_tensor = (cvar_empirical_tensor - cvar_offset_tensor) / cvar_scale_tensor
        cvar_empirical_unit_value = float(cvar_empirical_unit_tensor.item())
        cvar_limit_raw_value = self._get_cvar_limit_raw()
        cvar_limit_raw_tensor = rewards_raw_tensor.new_tensor(cvar_limit_raw_value)
        cvar_limit_unit_tensor = (cvar_limit_raw_tensor - cvar_offset_tensor) / cvar_scale_tensor
        cvar_limit_unit_value = float(cvar_limit_unit_tensor.item())
        cvar_gap_tensor = cvar_limit_raw_tensor - cvar_empirical_tensor  # >0 if CVaR below limit (raw)
        cvar_gap_value = float(cvar_gap_tensor.item())
        cvar_gap_unit_tensor = cvar_limit_unit_tensor - cvar_empirical_unit_tensor
        cvar_gap_unit_value = float(cvar_gap_unit_tensor.item())
        self._cvar_lambda = self._bounded_dual_update(
            float(self._cvar_lambda), float(self.cvar_lambda_lr), cvar_gap_unit_value
        )
        cvar_violation_unit_tensor = torch.clamp(cvar_gap_unit_tensor.detach(), min=0.0)
        cvar_violation_unit_value = float(cvar_violation_unit_tensor.item())
        cvar_gap_pos_value_raw = self._compute_cvar_violation(cvar_empirical_value)
        if not self.cvar_use_penalty:
            current_cvar_weight_nominal = 0.0
            current_cvar_weight_raw = 0.0
            penalty_active = False
        else:
            (
                current_cvar_weight_nominal,
                current_cvar_weight_raw,
                penalty_active,
            ) = self._resolve_cvar_penalty_state(
                current_cvar_weight_nominal, current_cvar_weight_raw, cvar_violation_unit_value
            )
        current_cvar_weight_scaled = float(current_cvar_weight_raw)
        self._current_cvar_weight = float(current_cvar_weight_scaled)
        cvar_penalty_active_value = 1.0 if penalty_active else 0.0
        cvar_violation_raw = float(cvar_gap_value)      # может быть < 0
        cvar_violation = float(cvar_gap_pos_value_raw)  # всегда >= 0 (клиповано)
        self.cvar_lambda = float(self._cvar_lambda)
        # --- CVaR debug block: не дублируем train/*, оставляем debug/*
        self.logger.record("debug/cvar_violation", float(cvar_violation))
        beta = float(self.cvar_ema_beta)
        if self._cvar_empirical_ema is None:
            self._cvar_empirical_ema = float(cvar_empirical_value)
        else:
            self._cvar_empirical_ema = beta * self._cvar_empirical_ema + (1.0 - beta) * float(cvar_empirical_value)
        if self._cvar_violation_ema is None:
            self._cvar_violation_ema = float(cvar_gap_pos_value_raw)
        else:
            self._cvar_violation_ema = beta * self._cvar_violation_ema + (1.0 - beta) * float(cvar_gap_pos_value_raw)
        lambda_scaled = float(self._cvar_lambda)
        constraint_term_value = float(lambda_scaled * cvar_violation_unit_value)

        reward_raw_p50_value = float(reward_raw_p50_tensor.item())
        reward_raw_p95_value = float(reward_raw_p95_tensor.item())

        reward_costs_fraction_value: Optional[float] = None
        reward_costs_fraction_mean_value: Optional[float] = None
        if self._last_rollout_reward_costs is not None:
            reward_costs_np = np.asarray(self._last_rollout_reward_costs, dtype=np.float32).flatten()
            finite_costs_mask = np.isfinite(reward_costs_np)
            if np.any(finite_costs_mask):
                finite_costs = reward_costs_np[finite_costs_mask]
                reward_costs_fraction_value = float(np.median(finite_costs))
                reward_costs_fraction_mean_value = float(np.mean(finite_costs))

        clip_bound_min_value = self._last_rollout_clip_bounds_min
        clip_bound_median_value = self._last_rollout_clip_bounds_median
        clip_bound_max_value = self._last_rollout_clip_bounds_max
        clip_bound_value = float(clip_bound_median_value) if clip_bound_median_value is not None else 0.0
        clip_bound_cap_frac_value = self._last_rollout_clip_cap_fraction
        clip_bound_cap_frac_logged = (
            float(clip_bound_cap_frac_value)
            if clip_bound_cap_frac_value is not None
            else 0.0
        )

        returns_abs_p95_fraction_value = float(returns_abs_p95_fraction_tensor.item())
        returns_abs_p95_value = float(returns_abs_p95_value_tensor.item())

        self._value_scale_latest_ret_abs_p95 = float(returns_abs_p95_value)

        ret_mu_value = float(self._ret_mean_snapshot)
        ret_std_value = float(self._ret_std_snapshot)
        pending_mean_value = ret_mu_value
        pending_std_value = ret_std_value
        clip_norm_min = -float(self.ret_clip)
        clip_norm_max = float(self.ret_clip)

        if self.normalize_returns:
            pending_rms = self._pending_rms
            if pending_rms is not None and returns_raw_tensor.numel() > 0:
                with torch.no_grad():
                    pending_rms.update(returns_raw_tensor.detach().cpu().numpy())

            if pending_rms is not None and pending_rms.count > 1e-3:
                sample_stats = self._extract_rms_stats(pending_rms)
                if sample_stats is not None:
                    (
                        blended_mean,
                        blended_var,
                        blended_weight,
                        _,
                    ) = self._summarize_recent_return_stats(
                        sample_stats[0],
                        sample_stats[1],
                        sample_stats[2],
                        inplace=False,
                    )
                    (
                        preview_mean,
                        preview_var,
                        _,
                        _,
                    ) = self._apply_return_stats_ema(
                        blended_mean,
                        blended_var,
                        blended_weight,
                        base_mean=float(self._value_scale_stats_mean),
                        base_second=float(self._value_scale_stats_second),
                        base_initialized=bool(self._value_scale_stats_initialized),
                    )
                    pending_mean_value = float(preview_mean)
                    pending_std_value = max(
                        math.sqrt(max(preview_var, 0.0)),
                        self._value_scale_std_floor,
                    )

            self._pending_ret_mean = float(pending_mean_value)
            self._pending_ret_std = float(pending_std_value)

            self._value_target_scale_robust = 1.0
            denom = max(
                self.ret_clip * ret_std_value,
                self.ret_clip * self._value_scale_std_floor,
            )
            target_scale = float(1.0 / denom)
            if self._value_scale_updates_enabled:
                self._value_target_scale_effective = target_scale
            if self._value_clip_limit_unscaled is not None:
                self._value_clip_limit_scaled = None

            returns_norm_unclipped = torch.empty_like(returns_raw_tensor)
            if returns_raw_tensor.numel() > 0:
                denom_norm = ret_std_value if ret_std_value > 0.0 else self._value_scale_std_floor
                returns_norm_unclipped = (returns_raw_tensor - ret_mu_value) / denom_norm

            target_v_min = -float(self.ret_clip)
            target_v_max = float(self.ret_clip)
            if returns_norm_unclipped.numel() > 0:
                finite_mask = torch.isfinite(returns_norm_unclipped)
                if torch.any(finite_mask):
                    finite_norm = returns_norm_unclipped[finite_mask]
                    quantile_bounds = torch.tensor(
                        [0.02, 0.98],
                        device=finite_norm.device,
                        dtype=finite_norm.dtype,
                    )
                    v_low, v_high = torch.quantile(finite_norm, quantile_bounds)
                    raw_min = float(torch.min(finite_norm).item())
                    raw_max = float(torch.max(finite_norm).item())
                    candidate_min = float(min(v_low.item(), raw_min))
                    candidate_max = float(max(v_high.item(), raw_max))
                    if (
                        math.isfinite(candidate_min)
                        and math.isfinite(candidate_max)
                        and candidate_max > candidate_min
                    ):
                        center = 0.5 * (candidate_max + candidate_min)
                        half_range = 0.5 * (candidate_max - candidate_min)
                        min_half_range = float(self.ret_clip)
                        half_range = max(half_range, min_half_range)
                        padding = max(1e-6, half_range * 0.05)
                        half_range += padding
                        target_v_min = center - half_range
                        target_v_max = center + half_range

            updated_v_min = float(self.running_v_min)
            updated_v_max = float(self.running_v_max)
            if not getattr(self, "_value_scale_frozen", False):
                _, _, updated_v_min, updated_v_max, _ = self._apply_v_range_update(
                    target_v_min, target_v_max
                )

            clip_norm_min = float(updated_v_min)
            clip_norm_max = float(updated_v_max)
            running_v_min_unscaled = updated_v_min * ret_std_value + ret_mu_value
            running_v_max_unscaled = updated_v_max * ret_std_value + ret_mu_value
        else:
            base_scale = float(self.value_target_scale)
            effective_scale = float(self._value_target_scale_effective)
            robust_scale_value = float(self._value_target_scale_robust)
            if not math.isfinite(effective_scale) or effective_scale <= 0.0:
                effective_scale = float(min(max(base_scale, 1e-3), 1e3))
                self._value_target_scale_effective = effective_scale
            if not math.isfinite(robust_scale_value) or robust_scale_value <= 0.0:
                robust_scale_value = 1.0
                self._value_target_scale_robust = robust_scale_value
            if self._value_clip_limit_unscaled is not None:
                self._value_clip_limit_scaled = (
                    self._value_clip_limit_unscaled * self._value_target_scale_effective
                )

            scaled_returns_tensor = returns_tensor * self._value_target_scale_effective

            if self._value_clip_limit_unscaled is not None:
                min_half_range = float(self._value_clip_limit_scaled)
            else:
                if self._use_quantile_value or self.policy.atoms.numel() == 0:
                    min_half_range = 0.0
                else:
                    with torch.no_grad():
                        min_half_range = float(torch.max(torch.abs(self.policy.atoms)).item())
            if not math.isfinite(min_half_range):
                min_half_range = 0.0

            if scaled_returns_tensor.numel() == 0:
                v_min = -min_half_range
                v_max = min_half_range
            else:
                quantile_bounds = torch.tensor(
                    [0.02, 0.98], device=scaled_returns_tensor.device, dtype=scaled_returns_tensor.dtype
                )
                v_low, v_high = torch.quantile(scaled_returns_tensor, quantile_bounds)
                raw_min = float(torch.min(scaled_returns_tensor).item())
                raw_max = float(torch.max(scaled_returns_tensor).item())
                v_min = float(min(v_low.item(), raw_min))
                v_max = float(max(v_high.item(), raw_max))

            if not math.isfinite(v_min) or not math.isfinite(v_max):
                raise RuntimeError(
                    f"Encountered non-finite return bounds when updating value support: {v_min}, {v_max}"
                )

            if v_max <= v_min:
                center = v_min
                half_range = 0.0
            else:
                center = 0.5 * (v_max + v_min)
                half_range = 0.5 * (v_max - v_min)

            half_range = max(half_range, min_half_range)

            padding = max(1e-6 * self._value_target_scale_effective, half_range * 0.05)

            half_range += padding
            v_min = center - half_range
            v_max = center + half_range

            if v_max <= v_min:
                raise RuntimeError(
                    f"Failed to compute a valid value support range: v_min={v_min}, v_max={v_max}"
                )

            updated_v_min = float(self.running_v_min)
            updated_v_max = float(self.running_v_max)
            if not getattr(self, "_value_scale_frozen", False):
                _, _, updated_v_min, updated_v_max, _ = self._apply_v_range_update(
                    v_min, v_max
                )

            running_v_min_unscaled = (
                updated_v_min / self._value_target_scale_effective
            )
            running_v_max_unscaled = (
                updated_v_max / self._value_target_scale_effective
            )

        self._value_norm_clip_min = float(clip_norm_min)
        self._value_norm_clip_max = float(clip_norm_max)

        ret_mu_tensor = torch.as_tensor(ret_mu_value, device=self.device, dtype=torch.float32)
        ret_std_tensor = torch.as_tensor(ret_std_value, device=self.device, dtype=torch.float32)

        if not self._use_quantile_value:
            self.logger.record("train/v_min", running_v_min_unscaled)
            self.logger.record("train/v_max", running_v_max_unscaled)
            self.logger.record("train/v_min_scaled", self.running_v_min)
            self.logger.record("train/v_max_scaled", self.running_v_max)
        self.logger.record("train/value_target_scale", float(self._value_target_scale_effective))
        self.logger.record("train/value_target_scale_config", float(self.value_target_scale))
        self.logger.record("train/value_target_scale_robust", float(self._value_target_scale_robust))
        self.logger.record(
            "train/value_target_scale[1/fraction]",
            float(self._value_target_scale_effective),
        )
        self.logger.record(
            "train/value_target_scale_config[fraction]",
            float(self.value_target_scale),
        )
        self.logger.record(
            "train/value_target_scale_robust[fraction]",
            float(self._value_target_scale_robust),
        )
        if self._value_clip_limit_unscaled is not None:
            self.logger.record("train/value_clip_limit", float(self._value_clip_limit_unscaled))
        self.logger.record("train/ret_mean", float(ret_mu_value))
        self.logger.record("train/ret_std", float(ret_std_value))
        if self._pending_ret_mean is not None and self._pending_ret_std is not None:
            self.logger.record("train/ret_mean_candidate", float(self._pending_ret_mean))
            self.logger.record("train/ret_std_candidate", float(self._pending_ret_std))
        self.logger.record("train/returns_abs_p95", float(returns_abs_p95_value))

        if not (0.0 < float(self.gamma) <= 1.0):
            raise RuntimeError(f"Invalid discount factor 'gamma': {self.gamma}")
        if not (0.0 <= float(self.gae_lambda) <= 1.0):
            raise RuntimeError(f"Invalid GAE lambda 'gae_lambda': {self.gae_lambda}")

        self.logger.record("train/gamma", float(self.gamma))
        self.logger.record("train/gae_lambda", float(self.gae_lambda))

        bc_coef = self._update_bc_coef()
        self.logger.record("train/policy_bc_coef", bc_coef)

        policy_entropy_sum = 0.0
        policy_entropy_count = 0
        entropy_raw_sum = 0.0
        entropy_raw_count = 0
        kl_raw_sum = 0.0
        kl_raw_count = 0
        raw_z_clip_count = 0.0
        raw_z_total = 0
        approx_kl_divs: list[float] = []
        value_target_batches_norm: list[torch.Tensor] = []
        value_target_batches_raw: list[torch.Tensor] = []
        value_pred_batches_norm: list[torch.Tensor] = []
        value_weight_batches: list[torch.Tensor] = []
        value_group_key_batches: list[list[str]] = []  # FIX
        value_ev_reserve_target_norm: list[torch.Tensor] = []
        value_ev_reserve_target_raw: list[torch.Tensor] = []
        value_ev_reserve_pred_norm: list[torch.Tensor] = []
        value_ev_reserve_weight: list[torch.Tensor] = []
        value_ev_reserve_group_keys: list[list[str]] = []  # FIX
        value_eval_primary_cache: list[_ValuePredictionCacheEntry] = []
        value_eval_reserve_cache: list[_ValuePredictionCacheEntry] = []
        ev_group_key_len_mismatch_logged = False  # FIX

        def _reserve_ev_samples(
            rollout_data,
            valid_indices: Optional[torch.Tensor],
            mask_values: Optional[torch.Tensor],
        ) -> bool:
            nonlocal ev_group_key_len_mismatch_logged  # FIX
            was_training_inner = self.policy.training  # FIX
            self.policy.eval()  # FIX
            try:
                with torch.no_grad():  # FIX
                    buffer_returns = rollout_data.returns.to(
                        device=self.device, dtype=torch.float32
                    )
                    target_returns_raw, base_scale_safe = self._decode_returns_scale_only(
                        buffer_returns
                    )
                    target_raw_pre_limit = target_returns_raw.detach()
                    raw_limit_bounds: Optional[
                        tuple[Optional[float], Optional[float]]
                    ] = None
                    old_values_raw_tensor: Optional[torch.Tensor] = None
                    clip_old_values_available = False
                    if clip_range_vf_value is not None:
                        old_values_tensor = getattr(rollout_data, "old_values", None)
                        if old_values_tensor is not None:
                            old_values_tensor = old_values_tensor.to(
                                device=self.device, dtype=torch.float32
                            )
                            old_values_raw_tensor, _ = self._decode_returns_scale_only(
                                old_values_tensor
                            )
                            clip_old_values_available = True
                        else:
                            self.logger.record("warn/ev_reserve_missing_old_values", 1.0)

                    def _refresh_value_cache() -> None:
                        obs_value = rollout_data.observations
                        if isinstance(obs_value, torch.Tensor):
                            obs_device = obs_value.to(device=self.device)
                        elif isinstance(obs_value, Mapping):
                            obs_device = {
                                key: tensor.to(device=self.device)
                                for key, tensor in obs_value.items()
                            }
                        else:  # pragma: no cover - legacy/custom observation container
                            obs_device = obs_value
                            to_fn = getattr(obs_device, "to", None)
                            if callable(to_fn):
                                obs_device = to_fn(device=self.device)

                        lstm_states_value = self._clone_states_to_device(
                            rollout_data.lstm_states, self.device
                        )
                        episode_starts_tensor = rollout_data.episode_starts
                        if not isinstance(episode_starts_tensor, torch.Tensor):
                            episode_starts_tensor = torch.as_tensor(
                                episode_starts_tensor,
                                device=self.device,
                                dtype=torch.bool,
                            )
                        else:
                            episode_starts_tensor = episode_starts_tensor.to(device=self.device)
                            if episode_starts_tensor.dtype != torch.bool:
                                episode_starts_tensor = episode_starts_tensor.to(dtype=torch.bool)

                        actor_states = self._extract_actor_states(lstm_states_value)
                        dist_output = self.policy.get_distribution(
                            obs_device,
                            actor_states,
                            episode_starts_tensor,
                        )
                        if isinstance(dist_output, tuple):  # pragma: no cover - legacy structure
                            dist_output = dist_output[0]
                        value_states = getattr(dist_output, "value_states", None)
                        if value_states is not None:
                            self.policy.last_value_state = value_states
                    if (not self.normalize_returns) and (
                        self._value_clip_limit_unscaled is not None
                    ):
                        limit_unscaled = float(self._value_clip_limit_unscaled)
                        raw_limit_bounds = (-limit_unscaled, limit_unscaled)
                        target_returns_raw = torch.clamp(
                            target_returns_raw,
                            min=-limit_unscaled,
                            max=limit_unscaled,
                        )
                    target_raw_post_limit = target_returns_raw.detach()

                    self._record_value_debug_stats(
                        "ev_target_raw_pre_limit", target_raw_pre_limit
                    )
                    self._record_value_debug_stats(
                        "ev_target_raw_post_limit",
                        target_raw_post_limit,
                        clip_bounds=raw_limit_bounds,
                    )

                    if self.normalize_returns:
                        target_returns_norm_unclipped = (
                            target_returns_raw - ret_mu_tensor
                        ) / ret_std_tensor
                        target_returns_norm = target_returns_norm_unclipped.clamp(
                            self._value_norm_clip_min, self._value_norm_clip_max
                        )
                        norm_clip_bounds: Optional[
                            tuple[Optional[float], Optional[float]]
                        ] = (
                            float(self._value_norm_clip_min),
                            float(self._value_norm_clip_max),
                        )
                    else:
                        target_returns_norm_unclipped = (
                            (target_returns_raw / float(base_scale_safe))
                            * self._value_target_scale_effective
                        )
                        if self._value_clip_limit_scaled is not None:
                            limit_scaled = float(self._value_clip_limit_scaled)
                            target_returns_norm = torch.clamp(
                                target_returns_norm_unclipped,
                                min=-limit_scaled,
                                max=limit_scaled,
                            )
                            norm_clip_bounds = (-limit_scaled, limit_scaled)
                        else:
                            target_returns_norm = target_returns_norm_unclipped
                            norm_clip_bounds = None

                    self._record_value_debug_stats(
                        "ev_target_norm_pre_clip", target_returns_norm_unclipped
                    )
                    self._record_value_debug_stats(
                        "ev_target_norm_post_clip",
                        target_returns_norm,
                        clip_bounds=norm_clip_bounds,
                    )

                    target_returns_raw_clipped = target_returns_raw
                    target_returns_norm_clipped = target_returns_norm
                    if clip_range_vf_value is not None and clip_old_values_available:
                        clip_delta = float(clip_range_vf_value)
                        old_values_aligned = old_values_raw_tensor.to(
                            device=target_returns_raw.device, dtype=torch.float32
                        )
                        old_values_aligned = old_values_aligned.reshape_as(target_returns_raw)
                        target_returns_raw_clipped = torch.clamp(
                            target_returns_raw,
                            min=old_values_aligned - clip_delta,
                            max=old_values_aligned + clip_delta,
                        )
                        if self.normalize_returns:
                            target_returns_norm_clipped = (
                                (target_returns_raw_clipped - ret_mu_tensor)
                                / ret_std_tensor
                            ).clamp(
                                self._value_norm_clip_min, self._value_norm_clip_max
                            )
                        else:
                            target_returns_norm_clipped = (
                                (target_returns_raw_clipped / float(base_scale_safe))
                                * self._value_target_scale_effective
                            )
                            if self._value_clip_limit_scaled is not None:
                                target_returns_norm_clipped = torch.clamp(
                                    target_returns_norm_clipped,
                                    min=-self._value_clip_limit_scaled,
                                    max=self._value_clip_limit_scaled,
                                )

                    self._record_value_debug_stats(
                        "ev_target_raw_post_vf_clip", target_returns_raw_clipped
                    )
                    self._record_value_debug_stats(
                        "ev_target_norm_post_vf_clip",
                        target_returns_norm_clipped,
                        clip_bounds=norm_clip_bounds,
                    )
                    self._log_vf_clip_dispersion(
                        "train/ev_vf_clip/target",
                        raw_pre=target_returns_raw,
                        raw_post=target_returns_raw_clipped,
                        norm_pre=target_returns_norm,
                        norm_post=target_returns_norm_clipped,
                    )

                    target_norm_col = target_returns_norm_clipped.reshape(-1, 1)
                    target_raw_col = target_returns_raw.reshape(-1, 1)

                    weights_tensor: Optional[torch.Tensor] = None
                    index_tensor: Optional[torch.Tensor] = None
                    if valid_indices is not None:
                        if valid_indices.numel() == 0:
                            return False
                        index_tensor = valid_indices.to(device=target_norm_col.device)
                        target_norm_col = target_norm_col[index_tensor]
                        target_raw_col = target_raw_col[index_tensor]
                        if mask_values is not None and mask_values.numel() > 0:
                            weights_tensor = mask_values.to(device=self.device).reshape(-1, 1)
                    elif mask_values is not None and mask_values.numel() > 0:
                        weights_tensor = mask_values.to(device=self.device).reshape(-1, 1)

                    if target_norm_col.numel() == 0 or target_raw_col.numel() == 0:
                        return False

                    pred_norm_clip_bounds = norm_clip_bounds
                    if self._use_quantile_value:
                        value_quantiles = self.policy.last_value_quantiles
                        if value_quantiles is None:
                            _refresh_value_cache()
                            value_quantiles = self.policy.last_value_quantiles
                            if value_quantiles is None:
                                return False
                        quantiles_fp32 = value_quantiles.to(dtype=torch.float32)
                        quantiles_norm_for_pred = quantiles_fp32
                        pred_norm_clip_bounds = norm_clip_bounds
                        self._record_value_debug_stats(
                            "ev_pred_quantiles_norm_pre_clip",
                            quantiles_fp32,
                            clip_bounds=pred_norm_clip_bounds,
                        )
                        quantiles_raw_pre_clip = self._to_raw_returns(quantiles_norm_for_pred)
                        self._record_value_debug_stats(
                            "ev_pred_quantiles_raw_pre_clip", quantiles_raw_pre_clip
                        )
                        value_pred = quantiles_norm_for_pred.mean(dim=1, keepdim=True)
                        value_pred_norm_pre_clip = value_pred.clone()
                        self._record_value_debug_stats(
                            "ev_pred_mean_norm_pre_clip",
                            value_pred,
                            clip_bounds=pred_norm_clip_bounds,
                        )
                        value_pred_raw_pre_clip = self._to_raw_returns(value_pred)
                        self._record_value_debug_stats(
                            "ev_pred_mean_raw_pre_clip", value_pred_raw_pre_clip
                        )
                        value_pred_raw_post_vf = value_pred_raw_pre_clip
                        value_pred_norm_post_vf = value_pred
                        if clip_range_vf_value is not None and clip_old_values_available:
                            clip_delta = float(clip_range_vf_value)
                            old_values_raw_aligned = old_values_raw_tensor
                            while old_values_raw_aligned.dim() < value_pred_raw_pre_clip.dim():
                                old_values_raw_aligned = old_values_raw_aligned.unsqueeze(-1)
                            value_pred_raw_clipped = torch.clamp(
                                value_pred_raw_pre_clip,
                                min=old_values_raw_aligned - clip_delta,
                                max=old_values_raw_aligned + clip_delta,
                            )
                            self._record_value_debug_stats(
                                "ev_pred_mean_raw_post_vf_clip",
                                value_pred_raw_clipped,
                            )
                            if self.normalize_returns:
                                value_pred = (
                                    (value_pred_raw_clipped - ret_mu_tensor)
                                    / ret_std_tensor
                                ).clamp(
                                    self._value_norm_clip_min, self._value_norm_clip_max
                                )
                            else:
                                value_pred = (
                                    (value_pred_raw_clipped / float(base_scale_safe))
                                    * self._value_target_scale_effective
                                )
                                if self._value_clip_limit_scaled is not None:
                                    value_pred = torch.clamp(
                                        value_pred,
                                        min=-self._value_clip_limit_scaled,
                                        max=self._value_clip_limit_scaled,
                                    )
                            value_pred_norm_post_vf = value_pred
                            value_pred_raw_post_vf = value_pred_raw_clipped
                            delta_norm = value_pred - quantiles_norm_for_pred.mean(dim=1, keepdim=True)
                            quantiles_norm_for_pred = quantiles_norm_for_pred + delta_norm
                            self._record_value_debug_stats(
                                "ev_pred_quantiles_norm_post_vf_clip",
                                quantiles_norm_for_pred,
                                clip_bounds=pred_norm_clip_bounds,
                            )
                            quantiles_raw_post_clip = self._to_raw_returns(
                                quantiles_norm_for_pred
                            )
                            self._record_value_debug_stats(
                                "ev_pred_quantiles_raw_post_vf_clip",
                                quantiles_raw_post_clip,
                            )
                        else:
                            self._record_value_debug_stats(
                                "ev_pred_mean_raw_post_vf_clip",
                                value_pred_raw_pre_clip,
                            )
                            quantiles_raw_post_clip = quantiles_raw_pre_clip

                        self._log_vf_clip_dispersion(
                            "train/ev_vf_clip/pred",
                            raw_pre=value_pred_raw_pre_clip,
                            raw_post=value_pred_raw_post_vf,
                            norm_pre=value_pred_norm_pre_clip,
                            norm_post=value_pred_norm_post_vf,
                        )

                        self._record_value_debug_stats(
                            "ev_pred_quantiles_norm_post_clip",
                            quantiles_norm_for_pred,
                            clip_bounds=pred_norm_clip_bounds,
                        )
                        self._record_value_debug_stats(
                            "ev_pred_quantiles_raw_post_clip", quantiles_raw_post_clip
                        )

                        self._record_value_debug_stats(
                            "ev_pred_mean_norm_post_vf_clip",
                            value_pred,
                            clip_bounds=pred_norm_clip_bounds,
                        )
                        self._record_value_debug_stats(
                            "ev_pred_mean_norm_pre_final_clip",
                            value_pred,
                            clip_bounds=pred_norm_clip_bounds,
                        )
                    else:
                        value_logits = self.policy.last_value_logits
                        if value_logits is None:
                            _refresh_value_cache()
                            value_logits = self.policy.last_value_logits
                            if value_logits is None:
                                return False
                        value_logits_fp32 = value_logits.to(dtype=torch.float32)
                        probs = torch.softmax(value_logits_fp32, dim=1).clamp(
                            min=1e-8, max=1.0
                        )
                        value_pred = (probs * self.policy.atoms).sum(dim=1, keepdim=True)
                        value_pred_norm_pre_clip = value_pred.clone()
                        self._record_value_debug_stats(
                            "ev_pred_mean_norm_pre_clip",
                            value_pred,
                            clip_bounds=pred_norm_clip_bounds,
                        )
                        value_pred_raw_pre_clip = self._to_raw_returns(value_pred)
                        self._record_value_debug_stats(
                            "ev_pred_mean_raw_pre_clip", value_pred_raw_pre_clip
                        )
                        value_pred_raw_post_vf = value_pred_raw_pre_clip
                        value_pred_norm_post_vf = value_pred
                        if clip_range_vf_value is not None and clip_old_values_available:
                            clip_delta = float(clip_range_vf_value)
                            old_values_raw_aligned = old_values_raw_tensor
                            while old_values_raw_aligned.dim() < value_pred_raw_pre_clip.dim():
                                old_values_raw_aligned = old_values_raw_aligned.unsqueeze(-1)
                            value_pred_raw_clipped = torch.clamp(
                                value_pred_raw_pre_clip,
                                min=old_values_raw_aligned - clip_delta,
                                max=old_values_raw_aligned + clip_delta,
                            )
                            self._record_value_debug_stats(
                                "ev_pred_mean_raw_post_vf_clip", value_pred_raw_clipped
                            )
                            if self.normalize_returns:
                                value_pred = (
                                    (value_pred_raw_clipped - ret_mu_tensor)
                                    / ret_std_tensor
                                ).clamp(
                                    self._value_norm_clip_min, self._value_norm_clip_max
                                )
                            else:
                                value_pred = (
                                    (value_pred_raw_clipped / float(base_scale_safe))
                                    * self._value_target_scale_effective
                                )
                                if self._value_clip_limit_scaled is not None:
                                    value_pred = torch.clamp(
                                        value_pred,
                                        min=-self._value_clip_limit_scaled,
                                        max=self._value_clip_limit_scaled,
                                    )
                            value_pred_norm_post_vf = value_pred
                            value_pred_raw_post_vf = value_pred_raw_clipped
                            self._record_value_debug_stats(
                                "ev_pred_mean_norm_post_vf_clip",
                                value_pred,
                                clip_bounds=pred_norm_clip_bounds,
                            )

                        self._log_vf_clip_dispersion(
                            "train/ev_vf_clip/pred",
                            raw_pre=value_pred_raw_pre_clip,
                            raw_post=value_pred_raw_post_vf,
                            norm_pre=value_pred_norm_pre_clip,
                            norm_post=value_pred_norm_post_vf,
                        )

                    if self.normalize_returns:
                        value_pred = value_pred.clamp(
                            self._value_norm_clip_min, self._value_norm_clip_max
                        )
                    elif self._value_clip_limit_scaled is not None:
                        value_pred = torch.clamp(
                            value_pred,
                            min=-self._value_clip_limit_scaled,
                            max=self._value_clip_limit_scaled,
                        )

                    self._record_value_debug_stats(
                        "ev_pred_mean_norm_post_final_clip",
                        value_pred,
                        clip_bounds=pred_norm_clip_bounds,
                    )
                    value_pred_raw_final = self._to_raw_returns(value_pred)
                    self._record_value_debug_stats(
                        "ev_pred_mean_raw_post_final_clip", value_pred_raw_final
                    )

                    value_pred_col = value_pred.reshape(-1, 1)
                    if index_tensor is not None:
                        value_pred_col = value_pred_col[index_tensor]

                    if (
                        value_pred_col.numel() == 0
                        or value_pred_col.shape[0] != target_norm_col.shape[0]
                    ):
                        return False

                    value_ev_reserve_target_norm.append(
                        target_norm_col.detach().to(device="cpu", dtype=torch.float32)
                    )
                    value_ev_reserve_target_raw.append(
                        target_raw_col.detach().to(device="cpu", dtype=torch.float32)
                    )
                    value_ev_reserve_pred_norm.append(
                        value_pred_col.detach().to(device="cpu", dtype=torch.float32)
                    )
                    reserve_group_keys = self._extract_group_keys_for_indices(  # FIX
                        rollout_data,
                        index_tensor,
                    )
                    if reserve_group_keys and len(reserve_group_keys) != int(target_norm_col.shape[0]):  # FIX
                        if not ev_group_key_len_mismatch_logged:  # FIX
                            if self.logger is not None:  # FIX
                                self.logger.record("warn/ev_group_keys_len_mismatch", 1.0)  # FIX
                            ev_group_key_len_mismatch_logged = True  # FIX
                        reserve_group_keys = []  # FIX
                    value_ev_reserve_group_keys.append(reserve_group_keys)  # FIX
                    if (
                        weights_tensor is not None
                        and weights_tensor.numel() > 0
                        and weights_tensor.shape[0] == target_norm_col.shape[0]
                    ):
                        value_ev_reserve_weight.append(
                            weights_tensor.detach()
                            .reshape(-1, 1)
                            .to(device="cpu", dtype=torch.float32)
                        )
                    cache_entry = self._build_value_prediction_cache_entry(
                        rollout_data,
                        valid_indices=index_tensor,
                        base_scale_safe=base_scale_safe,
                        old_values_raw_tensor=old_values_raw_tensor if clip_old_values_available else None,
                        mask_values=weights_tensor,
                    )
                    value_eval_reserve_cache.append(cache_entry)
                    return True
            finally:
                if was_training_inner:
                    self.policy.train()  # FIX: вернуть исходный режим
            return False
        last_optimizer_lr: Optional[float] = None
        last_scheduler_lr: Optional[float] = None
        kl_exceed_fraction_latest = 0.0

        policy_loss_value = 0.0
        policy_loss_ppo_value = 0.0
        policy_loss_bc_value = 0.0
        policy_loss_bc_weighted_value = 0.0
        critic_loss_value = 0.0
        cvar_raw_value = 0.0
        cvar_unit_value = 0.0
        cvar_loss_value = 0.0
        cvar_loss_unit_value = 0.0
        cvar_term_raw_value = 0.0
        cvar_term_value = 0.0
        total_loss_value = 0.0
        clamp_below_sum = 0.0
        clamp_above_sum = 0.0
        clamp_weight = 0.0
        clamp_below_raw_sum = 0.0
        clamp_above_raw_sum = 0.0
        clamp_raw_weight = 0.0
        raw_outlier_warn_count = 0
        raw_outlier_frac_max = 0.0

        adv_mean_accum = 0.0
        adv_std_accum = 0.0
        adv_batch_count = 0

        value_logits_final: Optional[torch.Tensor] = None
        value_quantiles_final: Optional[torch.Tensor] = None
        quantile_batches_unscaled: list[torch.Tensor] = []
        quantile_batches_norm: list[torch.Tensor] = []
        value_mse_value = 0.0

        clip_fraction_numer = 0.0
        clip_fraction_denom = 0
        ratio_sum = 0.0
        ratio_sq_sum = 0.0
        ratio_count = 0
        log_prob_sum = 0.0
        log_prob_count = 0
        # KL penalty aggregation (for logging average component)
        kl_penalty_component_total = 0.0
        kl_penalty_component_count = 0
        adv_z_values: list[torch.Tensor] = []
        approx_kl_exceed_count = 0
        minibatches_processed = 0
        approx_kl_smooth_latest = 0.0
        approx_kl_last_exceeded_raw = 0.0
        approx_kl_last_exceeded_smooth = 0.0
        kl_exceed_consec_max_latest = 0
        kl_stop_trigger_value_raw: Optional[float] = None
        kl_absolute_stop_triggered = False

        base_n_epochs = max(1, int(self.n_epochs))
        if base_n_epochs != self._base_n_epochs:
            self._base_n_epochs = base_n_epochs
            self._kl_epoch_factor_min = 1.0 / float(self._base_n_epochs)
            self._kl_epoch_factor = min(max(self._kl_epoch_factor, self._kl_epoch_factor_min), 1.0)

        effective_n_epochs = max(1, int(round(self._base_n_epochs * self._kl_epoch_factor)))
        kl_early_stop_triggered = False
        epochs_completed = 0
        approx_kl_latest = 0.0




        effective_batch_size = int(self.batch_size)
        if effective_batch_size <= 0:
            raise RuntimeError("PPO batch_size must be positive for training")
        microbatch_size_effective = max(
            1, int(getattr(self, "_microbatch_size", effective_batch_size))
        )
        grad_accum_steps = max(
            1, int(getattr(self, "_grad_accumulation_steps", 1))
        )
        if effective_batch_size % microbatch_size_effective != 0:
            raise RuntimeError(
                "Configured batch_size must be divisible by microbatch_size; adjust n_steps, n_envs, or microbatch_size"
            )

        def _prepare_minibatch_iterator() -> tuple[Optional[Iterable[tuple[Any, ...]]], int]:
            microbatches = list(self.rollout_buffer.get(microbatch_size_effective))
            if not microbatches:
                return None, effective_batch_size
            total_micro = len(microbatches)
            if total_micro % grad_accum_steps != 0:
                raise RuntimeError(
                    "Rollout buffer produced incomplete micro-batch bucket; ensure n_steps * n_envs is divisible by batch_size and microbatch_size"
                )

            def _grouped_microbatches() -> Iterable[tuple[Any, ...]]:
                for start_idx in range(0, total_micro, grad_accum_steps):
                    yield tuple(microbatches[start_idx:start_idx + grad_accum_steps])

            expected_batch = microbatch_size_effective * grad_accum_steps
            return _grouped_microbatches(), expected_batch

        for _ in range(effective_n_epochs):
            minibatch_iterator, expected_batch_size = _prepare_minibatch_iterator()
            if minibatch_iterator is None:
                self.logger.record("warn/empty_rollout_buffer", 1.0)
                break

            epochs_completed += 1
            self.logger.record("train/expected_batch_size", float(expected_batch_size))
            self.logger.record("train/microbatch_size", float(microbatch_size_effective))
            self.logger.record("train/grad_accum_steps", float(grad_accum_steps))

            epoch_minibatches_processed = 0
            epoch_exceed_count = 0
            epoch_consec_run = 0
            epoch_consec_max = 0
            kl_window: Optional[deque[float]] = None
            kl_window_sum = 0.0
            kl_smooth_value: Optional[float] = None

            for microbatch_group in minibatch_iterator:
                microbatch_items = tuple(microbatch_group)
                microbatch_masks = [getattr(data, "mask", None) for data in microbatch_items]
                sample_counts: list[int] = []
                sample_weight_sums: list[float] = []
                for idx, data in enumerate(microbatch_items):
                    mask_tensor = microbatch_masks[idx]
                    if mask_tensor is not None:
                        mask_view = mask_tensor.reshape(-1)
                        if mask_view.dtype == torch.bool:
                            positive_mask = mask_view
                            has_positive = bool(torch.any(positive_mask).item())
                            if has_positive:
                                mask_positive_values = mask_view[positive_mask].to(
                                    dtype=torch.float32
                                )
                                weight_sum = float(mask_positive_values.sum().item())
                                count = int(math.ceil(weight_sum))
                            else:
                                microbatch_masks[idx] = None
                                count = int(data.advantages.numel())
                                weight_sum = float(count)
                        else:
                            mask_view_float = mask_view.to(dtype=torch.float32)
                            positive_mask = mask_view_float > 0
                            has_positive = bool(torch.any(positive_mask).item())
                            if has_positive:
                                mask_positive_values = mask_view_float[positive_mask]
                                weight_sum = float(mask_positive_values.sum().item())
                                count = int(math.ceil(weight_sum))
                            else:
                                microbatch_masks[idx] = None
                                count = int(data.advantages.numel())
                                weight_sum = float(count)
                    else:
                        count = int(data.advantages.numel())
                        weight_sum = float(count)
                    sample_counts.append(count)
                    sample_weight_sums.append(weight_sum)
                bucket_target_size = int(sum(sample_counts))
                bucket_target_weight = float(sum(sample_weight_sums))
                if bucket_target_weight <= 0.0:
                    self.logger.record("warn/empty_microbatch_group", 1.0)
                    continue
                self.logger.record("train/actual_batch_size", float(bucket_target_weight))
                clip_range = float(self._clip_range_current)
                self.policy.optimizer.zero_grad(set_to_none=True)

                bucket_policy_loss_value = 0.0
                bucket_policy_loss_ppo_value = 0.0
                bucket_policy_loss_bc_value = 0.0
                bucket_policy_loss_bc_weighted_value = 0.0
                bucket_critic_loss_value = 0.0
                bucket_cvar_raw_value = 0.0
                bucket_cvar_unit_value = 0.0
                bucket_cvar_loss_value = 0.0
                bucket_cvar_loss_unit_value = 0.0
                bucket_cvar_term_raw_value = 0.0
                bucket_cvar_term_value = 0.0
                bucket_total_loss_value = 0.0
                bucket_value_mse_value = 0.0
                bucket_value_logits_fp32: Optional[torch.Tensor] = None
                bucket_value_quantiles_fp32: Optional[torch.Tensor] = None
                approx_kl_weighted_sum = 0.0
                bucket_sample_count = 0
                bucket_sample_weight = 0.0

                for rollout_data, sample_count, mask_tensor, sample_weight in zip(
                    microbatch_items, sample_counts, microbatch_masks, sample_weight_sums
                ):
                    group_keys_local: list[str] = []  # FIX
                    _values, log_prob, entropy = self.policy.evaluate_actions(
                        rollout_data.observations,
                        rollout_data.actions,
                        rollout_data.lstm_states,
                        rollout_data.episode_starts,
                        actions_raw=rollout_data.actions_raw,
                    )

                    advantages = rollout_data.advantages

                    mask_values_for_ev: Optional[torch.Tensor]
                    valid_indices: Optional[torch.Tensor]
                    value_valid_indices: Optional[torch.Tensor] = None
                    value_mask_weights: Optional[torch.Tensor] = None
                    if mask_tensor is not None:
                        mask_view = mask_tensor.reshape(-1).to(device=advantages.device)
                        if mask_view.dtype == torch.bool:
                            valid_mask = mask_view
                            mask_float = mask_view.to(dtype=torch.float32)
                        else:
                            mask_float = mask_view.to(dtype=torch.float32)
                            valid_mask = mask_float > 0
                        valid_indices_local = valid_mask.nonzero(as_tuple=False).squeeze(1)
                        mask_values_local = mask_float[valid_indices_local].to(dtype=torch.float32)
                        weight_sum_local = float(mask_values_local.sum().item())
                        if valid_indices_local.numel() == 0 or weight_sum_local <= 0.0:
                            _reserve_ev_samples(rollout_data, None, None)
                            continue
                        mask_values_for_ev = mask_values_local.to(device=self.device)
                        valid_indices = valid_indices_local.to(device=advantages.device)
                        sample_weight = float(mask_values_for_ev.sum().item())
<<<<<<< HEAD
                        if self._ev_reserve_apply_mask:
                            value_valid_indices = valid_indices
                            value_mask_weights = mask_values_for_ev
=======
                        value_valid_indices = valid_indices
                        value_mask_weights = mask_values_for_ev
>>>>>>> 2389381b
                    else:
                        if sample_count <= 0 or sample_weight <= 0.0:
                            _reserve_ev_samples(rollout_data, None, None)
                            continue
                        valid_indices = None
                        mask_values_for_ev = torch.ones(
                            sample_count,
                            device=self.device,
                            dtype=torch.float32,
                        )
                        sample_weight = float(mask_values_for_ev.sum().item())

                    if valid_indices is not None:
                        valid_indices = valid_indices.to(device=advantages.device)

                    if not _reserve_ev_samples(
                        rollout_data, value_valid_indices, value_mask_weights
                    ):
                        if self.logger is not None:
                            self.logger.record("warn/ev_reserve_skip", 1.0)
                        continue

                    group_keys_local = self._extract_group_keys_for_indices(  # FIX
                        rollout_data,
                        valid_indices,
                    )

                    bucket_sample_count += sample_count
                    bucket_sample_weight += sample_weight
                    weight = (
                        sample_weight / bucket_target_weight
                        if bucket_target_weight > 0.0
                        else 0.0
                    )

                    target_returns_norm_clipped: Optional[torch.Tensor] = None
                    target_returns_raw_clipped: Optional[torch.Tensor] = None
                    old_values_raw_tensor: Optional[torch.Tensor] = None

                    advantages_flat = advantages.reshape(-1)
                    if valid_indices is not None:
                        advantages_selected_raw = advantages_flat[valid_indices]
                        with torch.no_grad():
                            adv_mean_tensor = advantages_selected_raw.mean()
                            adv_std_tensor = advantages_selected_raw.std(unbiased=False)
                            adv_std_tensor_clamped = torch.clamp(adv_std_tensor, min=1e-8)
                        advantages_normalized_flat = advantages_flat.new_zeros(
                            advantages_flat.shape
                        )
                        advantages_normalized_flat[valid_indices] = (
                            (advantages_selected_raw - adv_mean_tensor)
                            / adv_std_tensor_clamped
                        )
                        advantages = advantages_normalized_flat.view_as(advantages)
                        advantages_selected = advantages_normalized_flat[valid_indices]
                    else:
                        with torch.no_grad():
                            adv_mean_tensor = advantages.mean()
                            adv_std_tensor = advantages.std(unbiased=False)
                            adv_std_tensor_clamped = torch.clamp(adv_std_tensor, min=1e-8)
                        advantages = (advantages - adv_mean_tensor) / adv_std_tensor_clamped
                        advantages_selected = advantages.reshape(-1)

                    adv_mean = float(adv_mean_tensor.item())
                    adv_std = float(adv_std_tensor.item())
                    adv_mean_accum += adv_mean
                    adv_std_accum += adv_std
                    adv_batch_count += 1

                    with torch.no_grad():
                        adv_z_values.append(advantages_selected.detach().cpu())

                    entropy_tensor = entropy
                    actor_states = self._extract_actor_states(rollout_data.lstm_states)
                    dist_output = self.policy.get_distribution(
                        rollout_data.observations,
                        actor_states,
                        rollout_data.episode_starts,
                    )
                    # Some recurrent policies (including custom ones used in this
                    # project) return auxiliary data such as the updated RNN
                    # states alongside the action distribution. When the method
                    # returns a tuple, the actual distribution object is the
                    # first element, so unwrap it before proceeding.
                    if isinstance(dist_output, tuple):
                        dist = dist_output[0]
                    else:
                        dist = dist_output

                    if self._kl_diag:
                        try:
                            self._kl_diag_step(dist, rollout_data)
                        except Exception:
                            self.logger.record("diag/error", 1.0)

                    if log_prob.shape != rollout_data.old_log_prob.shape:
                        raise RuntimeError(
                            "Log-prob shape mismatch between rollout buffer and training step"
                        )

                    log_prob_flat = log_prob.reshape(-1)
                    old_log_prob_flat = rollout_data.old_log_prob.reshape(-1)
                    if valid_indices is not None:
                        log_prob_selected = log_prob_flat[valid_indices]
                        old_log_prob_selected = old_log_prob_flat[valid_indices]
                    else:
                        log_prob_selected = log_prob_flat
                        old_log_prob_selected = old_log_prob_flat
                    log_ratio = log_prob_selected - old_log_prob_selected
                    ratio = torch.exp(log_ratio)
                    policy_loss_1 = advantages_selected * ratio
                    policy_loss_2 = advantages_selected * torch.clamp(
                        ratio, 1 - clip_range, 1 + clip_range
                    )
                    policy_loss_ppo = -torch.min(policy_loss_1, policy_loss_2).mean()

                    with torch.no_grad():
                        ratio_detached = ratio.detach()
                        clip_mask = ratio_detached.sub(1.0).abs() > clip_range
                        clipped = clip_mask.float().mean()
                        self.logger.record("train/clip_fraction_batch", float(clipped.item()))
                        ratio_sum += float(ratio_detached.sum().item())
                        ratio_sq_sum += float((ratio_detached.square()).sum().item())
                        ratio_count += int(ratio_detached.numel())
                        clip_fraction_numer += float(clip_mask.sum().item())
                        clip_fraction_denom += int(clip_mask.numel())

                        log_prob_detached = log_prob_selected.detach()
                        log_prob_sum += float(log_prob_detached.sum().item())
                        log_prob_count += int(log_prob_detached.numel())

                    if bc_coef <= 0.0:
                        policy_loss_bc = log_prob_selected.new_zeros(())
                        policy_loss_bc_weighted = policy_loss_bc
                    else:
                        with torch.no_grad():
                            weights = torch.exp(advantages_selected / self.cql_beta)
                            weights = torch.clamp(weights, max=100.0)
                        policy_loss_bc = (-log_prob_selected * weights).mean()
                        policy_loss_bc_weighted = policy_loss_bc * bc_coef

                    policy_loss = policy_loss_ppo + policy_loss_bc_weighted
                    if self.kl_beta > 0.0:
                        kl_penalty_sample = (old_log_prob_selected - log_prob_selected).mean()
                        kl_penalty_component = self.kl_beta * kl_penalty_sample
                        policy_loss = policy_loss + kl_penalty_component
                        kl_penalty_component_total += float(kl_penalty_component.item())
                        kl_penalty_component_count += 1

                    inner_dist = getattr(dist, "distribution", None)
                    if entropy_tensor is None:
                        entropy_fn = getattr(self.policy, "weighted_entropy", None)
                        if callable(entropy_fn):
                            entropy_tensor = entropy_fn(dist)
                        else:
                            entropy_tensor = dist.entropy()

                    with torch.no_grad():
                        if inner_dist is not None:
                            entropy_raw_tensor = inner_dist.entropy()
                            if entropy_raw_tensor.ndim > 1:
                                entropy_raw_tensor = entropy_raw_tensor.sum(dim=-1)
                            if torch.isfinite(entropy_raw_tensor).all():
                                entropy_raw_detached = entropy_raw_tensor.to(dtype=torch.float32)
                                entropy_raw_flat = entropy_raw_detached.reshape(-1)
                                if valid_indices is not None:
                                    entropy_raw_selected = entropy_raw_flat[valid_indices]
                                else:
                                    entropy_raw_selected = entropy_raw_flat
                                entropy_raw_sum += float(entropy_raw_selected.sum().cpu().item())
                                entropy_raw_count += int(entropy_raw_selected.numel())

                        if (
                            isinstance(self.action_space, gym.spaces.Box)
                            and inner_dist is not None
                        ):
                            eps = float(getattr(self.policy, "_score_clip_eps", 1e-6))
                            raw_actions = rollout_data.actions_raw.to(
                                device=self.device, dtype=torch.float32
                            )
                            mean = getattr(inner_dist, "mean", None)
                            if callable(mean):
                                mean = mean()
                            if mean is None:
                                mean = getattr(dist, "mean_actions", None)
                                if callable(mean):
                                    mean = mean()
                            std = getattr(inner_dist, "stddev", None)
                            if std is None:
                                get_std = getattr(inner_dist, "get_std", None)
                                std = get_std() if callable(get_std) else None
                            z_clip_mask: Optional[torch.Tensor] = None
                            if mean is not None and std is not None:
                                std_safe = torch.where(
                                    std > 0.0,
                                    std,
                                    torch.full_like(std, eps),
                                )
                                z_unclamped = (raw_actions - mean) / std_safe
                                z_clip_mask = z_unclamped.abs() > 8.0
                            if z_clip_mask is not None:
                                raw_z_clip_count += float(z_clip_mask.sum().item())
                                raw_z_total += int(z_clip_mask.numel())
                            log_prob_raw_new = self.policy._log_prob_raw_only(
                                dist, raw_actions
                            ).reshape(-1)
                            old_log_prob_raw = rollout_data.old_log_prob_raw.reshape(-1)
                            approx_kl_raw_tensor = old_log_prob_raw - log_prob_raw_new
                            if torch.isfinite(approx_kl_raw_tensor).all() and approx_kl_raw_tensor.numel() > 0:
                                kl_raw_sum += float(approx_kl_raw_tensor.sum().item())
                                kl_raw_count += int(approx_kl_raw_tensor.numel())

                    if entropy_tensor.ndim > 1:
                        entropy_tensor = entropy_tensor.sum(dim=-1)
                    entropy_flat = entropy_tensor.reshape(-1)
                    if valid_indices is not None:
                        entropy_selected = entropy_flat[valid_indices]
                    else:
                        entropy_selected = entropy_flat
                    entropy_loss = -torch.mean(entropy_selected)

                    entropy_detached = entropy_selected.detach().to(dtype=torch.float32)
                    policy_entropy_sum += float(entropy_detached.sum().cpu().item())
                    policy_entropy_count += int(entropy_detached.numel())

                    group_keys_local = []
                    valid_indices = value_valid_indices

                    if self._use_quantile_value:
                        value_quantiles = self.policy.last_value_quantiles
                        if value_quantiles is None:
                            raise RuntimeError(
                                "Policy did not cache value quantiles during training forward pass"
                            )
                        value_head_fp32 = value_quantiles.to(dtype=torch.float32)
                        target_distribution: Optional[torch.Tensor] = None
                    else:
                        value_logits = self.policy.last_value_logits
                        if value_logits is None:
                            raise RuntimeError(
                                "Policy did not cache value logits during training forward pass"
                            )
                        value_logits_fp32 = value_logits.to(dtype=torch.float32)
                        value_head_fp32 = value_logits_fp32
                        target_distribution = torch.zeros_like(value_logits_fp32)

                    with torch.no_grad():

                        buffer_returns = rollout_data.returns.to(
                            device=self.device, dtype=torch.float32
                        )
                        # Rollout-returns храним в базе (fraction / value_target_scale):
                        # декодируем БЕЗ μ/σ, используя только базовый масштаб.
                        target_returns_raw, base_scale_safe = self._decode_returns_scale_only(
                            buffer_returns
                        )
                        target_raw_pre_limit = target_returns_raw.detach()
                        raw_limit_bounds_train: Optional[
                            tuple[Optional[float], Optional[float]]
                        ] = None
                        old_values_tensor = rollout_data.old_values.to(
                            device=self.device, dtype=torch.float32
                        )
                        old_values_raw_tensor, _ = self._decode_returns_scale_only(
                            old_values_tensor
                        )

                        # НЕТ raw-clip при normalize_returns: полагаемся на нормализованный ±ret_clip
                        if (not self.normalize_returns) and (
                            self._value_clip_limit_unscaled is not None
                        ):
                            limit_unscaled = float(self._value_clip_limit_unscaled)
                            raw_limit_bounds_train = (-limit_unscaled, limit_unscaled)
                            target_returns_raw = torch.clamp(
                                target_returns_raw,
                                min=-limit_unscaled,
                                max=limit_unscaled,
                            )

                        target_raw_post_limit = target_returns_raw.detach()
                        self._record_value_debug_stats(
                            "train_target_raw_pre_limit", target_raw_pre_limit
                        )
                        self._record_value_debug_stats(
                            "train_target_raw_post_limit",
                            target_raw_post_limit,
                            clip_bounds=raw_limit_bounds_train,
                        )

                        weight_before_raw = weight
                        raw_weight = float(sample_weight)

                        if self.normalize_returns:
                            target_returns_norm_raw = (
                                target_returns_raw - ret_mu_tensor
                            ) / ret_std_tensor
                            target_returns_norm = target_returns_norm_raw.clamp(
                                self._value_norm_clip_min, self._value_norm_clip_max
                            )
                            norm_clip_bounds_train: Optional[
                                tuple[Optional[float], Optional[float]]
                            ] = (
                                float(self._value_norm_clip_min),
                                float(self._value_norm_clip_max),
                            )
                        else:
                            target_returns_norm_raw = (
                                (target_returns_raw / float(base_scale_safe))
                                * self._value_target_scale_effective
                            )
                            if self._value_clip_limit_scaled is not None:
                                limit_scaled = float(self._value_clip_limit_scaled)
                                target_returns_norm = torch.clamp(
                                    target_returns_norm_raw,
                                    min=-limit_scaled,
                                    max=limit_scaled,
                                )
                                norm_clip_bounds_train = (-limit_scaled, limit_scaled)
                            else:
                                target_returns_norm = target_returns_norm_raw
                                norm_clip_bounds_train = None

                        self._record_value_debug_stats(
                            "train_target_norm_pre_clip", target_returns_norm_raw
                        )
                        self._record_value_debug_stats(
                            "train_target_norm_post_clip",
                            target_returns_norm,
                            clip_bounds=norm_clip_bounds_train,
                        )

                        target_returns_raw_flat = target_returns_raw.reshape(-1)
                        target_returns_norm_flat = target_returns_norm.reshape(-1)
                        target_returns_norm_raw_flat = target_returns_norm_raw.reshape(-1)
                        if valid_indices is not None:
                            target_returns_raw_selected = target_returns_raw_flat[valid_indices]
                            target_returns_norm_selected = target_returns_norm_flat[valid_indices]
                            target_returns_norm_raw_selected = target_returns_norm_raw_flat[valid_indices]
                        else:
                            target_returns_raw_selected = target_returns_raw_flat
                            target_returns_norm_selected = target_returns_norm_flat
                            target_returns_norm_raw_selected = target_returns_norm_raw_flat

                        target_returns_norm_clipped_selected = target_returns_norm_selected

                        if clip_range_vf_value is not None:
                            clip_delta = float(clip_range_vf_value)
                            target_returns_raw_clipped = torch.clamp(
                                target_returns_raw,
                                min=old_values_raw_tensor - clip_delta,
                                max=old_values_raw_tensor + clip_delta,
                            )
                            if self.normalize_returns:
                                target_returns_norm_clipped = (
                                    (target_returns_raw_clipped - ret_mu_tensor)
                                    / ret_std_tensor
                                ).clamp(
                                    self._value_norm_clip_min, self._value_norm_clip_max
                                )
                            else:
                                target_returns_norm_clipped = (
                                    (target_returns_raw_clipped / float(base_scale_safe))
                                    * self._value_target_scale_effective
                                )
                                if self._value_clip_limit_scaled is not None:
                                    target_returns_norm_clipped = torch.clamp(
                                        target_returns_norm_clipped,
                                        min=-self._value_clip_limit_scaled,
                                        max=self._value_clip_limit_scaled,
                                    )
                        else:
                            target_returns_raw_clipped = target_returns_raw
                            target_returns_norm_clipped = target_returns_norm

                        self._record_value_debug_stats(
                            "train_target_raw_post_vf_clip", target_returns_raw_clipped
                        )
                        self._record_value_debug_stats(
                            "train_target_norm_post_vf_clip",
                            target_returns_norm_clipped,
                            clip_bounds=norm_clip_bounds_train,
                        )
                        self._log_vf_clip_dispersion(
                            "train/vf_clip/target",
                            raw_pre=target_returns_raw,
                            raw_post=target_returns_raw_clipped,
                            norm_pre=target_returns_norm,
                            norm_post=target_returns_norm_clipped,
                        )

                        target_returns_norm_clipped_flat = target_returns_norm_clipped.reshape(-1)
                        if valid_indices is not None:
                            target_returns_norm_clipped_selected = target_returns_norm_clipped_flat[valid_indices]
                        else:
                            target_returns_norm_clipped_selected = target_returns_norm_clipped_flat
                        target_returns_raw_for_ev_selected = target_returns_raw_selected

                        if self._use_quantile_value:
                            raw_outlier_frac = 0.0
                            self._last_raw_outlier_frac = 0.0
                        else:
                            raw_below_frac, raw_above_frac = self._value_target_outlier_fractions(
                                target_returns_norm_raw_selected,
                                float(self.policy.v_min),
                                float(self.policy.v_max),
                            )

                            self.logger.record("train/value_target_below_frac_raw", raw_below_frac)
                            self.logger.record("train/value_target_above_frac_raw", raw_above_frac)
                            clamp_below_raw_sum += raw_below_frac * raw_weight
                            clamp_above_raw_sum += raw_above_frac * raw_weight
                            clamp_raw_weight += raw_weight
                            raw_outlier_frac = raw_below_frac + raw_above_frac
                            self._last_raw_outlier_frac = float(raw_outlier_frac)
                            raw_outlier_frac_max = max(raw_outlier_frac_max, raw_outlier_frac)
                            if raw_outlier_frac > self._value_target_raw_outlier_warn_threshold:
                                raw_outlier_warn_count += 1
                                self.logger.record(
                                    "warn/value_target_raw_outlier_frac", float(raw_outlier_frac)
                                )

                        weight = weight_before_raw

                        if not self._use_quantile_value:
                            delta_z = (self.policy.v_max - self.policy.v_min) / float(
                                self.policy.num_atoms - 1
                            )
                            clamped_targets = target_returns_norm.clamp(
                                self.policy.v_min, self.policy.v_max
                            )
                            b = (clamped_targets - self.policy.v_min) / (delta_z + 1e-8)
                            lower_bound = b.floor().long().clamp(min=0, max=self.policy.num_atoms - 1)
                            upper_bound = b.ceil().long().clamp(min=0, max=self.policy.num_atoms - 1)

                            same_bounds = lower_bound == upper_bound

                            target_distribution.zero_()
                            lower_prob = (upper_bound.to(torch.float32) - b).clamp(min=0.0)
                            upper_prob = (b - lower_bound.to(torch.float32)).clamp(min=0.0)
                            lower_prob = torch.where(
                                same_bounds,
                                torch.ones_like(lower_prob),
                                lower_prob,
                            )
                            upper_prob = torch.where(
                                same_bounds,
                                torch.zeros_like(upper_prob),
                                upper_prob,
                            )
                            target_distribution.scatter_add_(1, lower_bound.view(-1, 1), lower_prob.view(-1, 1))
                            target_distribution.scatter_add_(1, upper_bound.view(-1, 1), upper_prob.view(-1, 1))

                            normaliser = target_distribution.sum(dim=1, keepdim=True).clamp_min(1e-8)
                            target_distribution = target_distribution / normaliser

                            if torch.any(same_bounds):
                                same_indices = same_bounds.nonzero(as_tuple=False).squeeze(1)
                                if same_indices.numel() > 0:
                                    target_distribution[same_indices] = 0.0
                                    target_distribution[same_indices, lower_bound[same_indices]] = 1.0

                        target_norm_for_stats = target_returns_norm_clipped_selected.to(
                            dtype=torch.float32
                        )
                        if target_norm_for_stats.numel() > 0:
                            below_frac = float(
                                (target_norm_for_stats < self.policy.v_min)
                                .float()
                                .mean()
                                .item()
                            )
                            above_frac = float(
                                (target_norm_for_stats > self.policy.v_max)
                                .float()
                                .mean()
                                .item()
                            )
                        else:
                            below_frac = 0.0
                            above_frac = 0.0
                        clamp_below_sum += below_frac * weight
                        clamp_above_sum += above_frac * weight
                        clamp_weight += weight

                    value_target_batches_norm.append(
                        target_returns_norm_clipped_selected.reshape(-1, 1)
                        .detach()
                        .to(device="cpu", dtype=torch.float32)
                    )
                    value_target_batches_raw.append(
                        target_returns_raw_for_ev_selected.reshape(-1, 1)
                        .detach()
                        .to(device="cpu", dtype=torch.float32)
                    )
                    if value_mask_weights is not None:
                        weight_tensor = value_mask_weights.detach().reshape(-1, 1)
                    else:
                        weight_tensor = torch.ones(
                            target_returns_norm_clipped_selected.numel(),
                            device=self.device,
                            dtype=torch.float32,
                        ).reshape(-1, 1)
                    value_weight_batches.append(
                        weight_tensor.to(device="cpu", dtype=torch.float32)
                    )
                    expected_group_len = int(target_returns_norm_clipped_selected.reshape(-1).shape[0])  # FIX
                    if group_keys_local and len(group_keys_local) != expected_group_len:  # FIX
                        if not ev_group_key_len_mismatch_logged:  # FIX
                            if self.logger is not None:  # FIX
                                self.logger.record("warn/ev_group_keys_len_mismatch", 1.0)  # FIX
                            ev_group_key_len_mismatch_logged = True  # FIX
                        group_keys_local = []  # FIX
                    value_group_key_batches.append(list(group_keys_local))  # FIX

                    pred_norm_clip_bounds_train = norm_clip_bounds_train
                    if self._use_quantile_value:
                        quantiles_fp32 = value_head_fp32
                        mean_values_norm = quantiles_fp32.mean(dim=1, keepdim=True)
                        mean_values_unscaled = self._to_raw_returns(mean_values_norm)
                        quantiles_raw = self._to_raw_returns(quantiles_fp32)
                        self._record_value_debug_stats(
                            "train_pred_quantiles_norm_pre_clip",
                            quantiles_fp32,
                            clip_bounds=pred_norm_clip_bounds_train,
                        )
                        self._record_value_debug_stats(
                            "train_pred_mean_norm_pre_clip",
                            mean_values_norm,
                            clip_bounds=pred_norm_clip_bounds_train,
                        )
                        self._record_value_debug_stats(
                            "train_pred_mean_raw_pre_clip", mean_values_unscaled
                        )
                        self._record_value_debug_stats(
                            "train_pred_quantiles_raw_pre_clip", quantiles_raw
                        )
                        clip_unscaled = (not self.normalize_returns) and (
                            self._value_clip_limit_unscaled is not None
                        )
                        if clip_unscaled:
                            mean_values_unscaled = torch.clamp(
                                mean_values_unscaled,
                                min=-self._value_clip_limit_unscaled,
                                max=self._value_clip_limit_unscaled,
                            )
                        if clip_unscaled:
                            quantiles_unscaled = torch.clamp(
                                quantiles_raw,
                                min=-self._value_clip_limit_unscaled,
                                max=self._value_clip_limit_unscaled,
                            )
                        else:
                            quantiles_unscaled = quantiles_raw

                        mean_values_norm_flat = mean_values_norm.view(-1)
                        mean_values_unscaled_flat = mean_values_unscaled.view(-1)
                        if valid_indices is not None:
                            mean_values_norm_selected = mean_values_norm_flat[valid_indices]
                            mean_values_selected = mean_values_unscaled_flat[valid_indices]
                            quantiles_unscaled_selected = quantiles_unscaled[valid_indices]
                            quantiles_norm_selected = quantiles_fp32[valid_indices]
                        else:
                            mean_values_norm_selected = mean_values_norm_flat
                            mean_values_selected = mean_values_unscaled_flat
                            quantiles_unscaled_selected = quantiles_unscaled
                            quantiles_norm_selected = quantiles_fp32

                        quantile_batches_unscaled.append(
                            quantiles_unscaled_selected.detach()
                        )
                        quantile_batches_norm.append(quantiles_norm_selected.detach())

                        mean_values_flat = mean_values_selected
                        target_returns_flat = target_returns_raw_selected
                        mse_tensor = F.mse_loss(
                            mean_values_flat,
                            target_returns_flat,
                            reduction="mean",
                        )
                        bucket_value_mse_value += float(mse_tensor.item()) * weight

                        if valid_indices is not None:
                            quantiles_for_cvar = quantiles_fp32[valid_indices]
                        else:
                            quantiles_for_cvar = quantiles_fp32
                        predicted_cvar_norm = self._cvar_from_quantiles(quantiles_for_cvar)
                        cvar_raw = self._to_raw_returns(predicted_cvar_norm).mean()

                        if valid_indices is not None:
                            quantiles_for_loss = quantiles_fp32[valid_indices]
                        else:
                            quantiles_for_loss = quantiles_fp32
                        quantiles_for_ev = quantiles_for_loss
                        targets_norm_for_loss = target_returns_norm_selected.reshape(-1, 1)
                        targets_norm_clipped_for_loss = (
                            target_returns_norm_clipped_selected.reshape(-1, 1)
                        )

                        critic_loss_unclipped = self._quantile_huber_loss(
                            quantiles_for_loss, targets_norm_for_loss
                        )
                        critic_loss = critic_loss_unclipped
                        value_pred_norm_full = quantiles_fp32.mean(dim=1, keepdim=True)
                        value_pred_norm_pre_clip = value_pred_norm_full.clone()
                        self._record_value_debug_stats(
                            "train_pred_mean_norm_pre_clip",
                            value_pred_norm_full,
                            clip_bounds=pred_norm_clip_bounds_train,
                        )
                        value_pred_raw_full = self._to_raw_returns(value_pred_norm_full)
                        self._record_value_debug_stats(
                            "train_pred_mean_raw_pre_clip",
                            value_pred_raw_full,
                        )
                        value_pred_norm_after_vf = value_pred_norm_full
                        value_pred_raw_after_vf = value_pred_raw_full
                        if clip_range_vf_value is not None:
                            if old_values_raw_tensor is None:
                                raise RuntimeError(
                                    "clip_range_vf requires old value predictions "
                                    "(distributional_ppo.py::_train_step)"
                                )
                            clip_delta = float(clip_range_vf_value)
                            old_values_raw_aligned = old_values_raw_tensor
                            while old_values_raw_aligned.dim() < value_pred_raw_full.dim():
                                old_values_raw_aligned = old_values_raw_aligned.unsqueeze(-1)
                            value_pred_raw_clipped = torch.clamp(
                                value_pred_raw_full,
                                min=old_values_raw_aligned - clip_delta,
                                max=old_values_raw_aligned + clip_delta,
                            )
                            self._record_value_debug_stats(
                                "train_pred_mean_raw_post_vf_clip",
                                value_pred_raw_clipped,
                            )
                            if self.normalize_returns:
                                value_pred_norm_after_vf = (
                                    (value_pred_raw_clipped - ret_mu_tensor)
                                    / ret_std_tensor
                                ).clamp(
                                    self._value_norm_clip_min, self._value_norm_clip_max
                                )
                            else:
                                value_pred_norm_after_vf = (
                                    (value_pred_raw_clipped / float(base_scale_safe))
                                    * self._value_target_scale_effective
                                )
                                if self._value_clip_limit_scaled is not None:
                                    value_pred_norm_after_vf = torch.clamp(
                                        value_pred_norm_after_vf,
                                        min=-self._value_clip_limit_scaled,
                                        max=self._value_clip_limit_scaled,
                                    )
                            value_pred_raw_after_vf = value_pred_raw_clipped
                            delta_norm = value_pred_norm_after_vf - value_pred_norm_full
                            quantiles_norm_clipped = quantiles_fp32 + delta_norm
                            self._record_value_debug_stats(
                                "train_pred_quantiles_norm_post_vf_clip",
                                quantiles_norm_clipped,
                                clip_bounds=pred_norm_clip_bounds_train,
                            )
                            quantiles_raw_clipped = self._to_raw_returns(
                                quantiles_norm_clipped
                            )
                            self._record_value_debug_stats(
                                "train_pred_quantiles_raw_post_vf_clip",
                                quantiles_raw_clipped,
                            )
                            if valid_indices is not None:
                                quantiles_norm_clipped_for_loss = quantiles_norm_clipped[valid_indices]
                            else:
                                quantiles_norm_clipped_for_loss = quantiles_norm_clipped
                            quantiles_for_ev = quantiles_norm_clipped_for_loss
                            critic_loss_clipped = self._quantile_huber_loss(
                                quantiles_norm_clipped_for_loss, targets_norm_clipped_for_loss
                            )
                            critic_loss = torch.max(critic_loss_unclipped, critic_loss_clipped)
                        else:
                            self._record_value_debug_stats(
                                "train_pred_mean_raw_post_vf_clip",
                                value_pred_raw_full,
                            )

                        self._record_value_debug_stats(
                            "train_pred_mean_norm_post_vf_clip",
                            value_pred_norm_after_vf,
                            clip_bounds=pred_norm_clip_bounds_train,
                        )
                        self._log_vf_clip_dispersion(
                            "train/vf_clip/pred",
                            raw_pre=value_pred_raw_full,
                            raw_post=value_pred_raw_after_vf,
                            norm_pre=value_pred_norm_pre_clip,
                            norm_post=value_pred_norm_after_vf,
                        )

                        value_pred_norm_for_ev = quantiles_for_ev.mean(dim=1, keepdim=True)
                        self._record_value_debug_stats(
                            "train_pred_mean_norm_pre_final_clip",
                            value_pred_norm_for_ev,
                            clip_bounds=pred_norm_clip_bounds_train,
                        )
                        value_pred_raw_for_ev_pre_clip = self._to_raw_returns(
                            value_pred_norm_for_ev
                        )
                        self._record_value_debug_stats(
                            "train_pred_mean_raw_pre_final_clip",
                            value_pred_raw_for_ev_pre_clip,
                        )
                        if self.normalize_returns:
                            value_pred_norm_for_ev = value_pred_norm_for_ev.clamp(
                                self._value_norm_clip_min, self._value_norm_clip_max
                            )
                        elif self._value_clip_limit_scaled is not None:
                            value_pred_norm_for_ev = value_pred_norm_for_ev.clamp(
                                min=-self._value_clip_limit_scaled,
                                max=self._value_clip_limit_scaled,
                            )
                        self._record_value_debug_stats(
                            "train_pred_mean_norm_post_final_clip",
                            value_pred_norm_for_ev,
                            clip_bounds=pred_norm_clip_bounds_train,
                        )
                        value_pred_raw_for_ev_post_clip = self._to_raw_returns(
                            value_pred_norm_for_ev
                        )
                        self._record_value_debug_stats(
                            "train_pred_mean_raw_post_final_clip",
                            value_pred_raw_for_ev_post_clip,
                        )
                        value_pred_batches_norm.append(
                            value_pred_norm_for_ev.detach().to(device="cpu", dtype=torch.float32)
                        )
                        cache_entry = self._build_value_prediction_cache_entry(
                            rollout_data,
                            valid_indices=value_valid_indices,
                            base_scale_safe=base_scale_safe,
                            old_values_raw_tensor=old_values_raw_tensor,
                            mask_values=value_mask_weights,
                        )
                        value_eval_primary_cache.append(cache_entry)
                    else:
                        pred_probs_fp32 = torch.softmax(value_logits_fp32, dim=1).clamp(min=1e-8, max=1.0)
                        log_predictions = torch.log(pred_probs_fp32)
                        if valid_indices is not None:
                            log_predictions_selected = log_predictions[valid_indices]
                            target_distribution_selected = target_distribution[valid_indices]
                        else:
                            log_predictions_selected = log_predictions
                            target_distribution_selected = target_distribution
                        critic_loss_unclipped = -(
                            target_distribution_selected * log_predictions_selected
                        ).sum(dim=1).mean()
                        critic_loss = critic_loss_unclipped / self._critic_ce_normalizer

                        with torch.no_grad():

                            mean_values_norm = (pred_probs_fp32 * self.policy.atoms).sum(dim=1, keepdim=True)
                            mean_values_norm_pre_clip = mean_values_norm.clone()
                            mean_values_unscaled = self._to_raw_returns(mean_values_norm)
                            self._record_value_debug_stats(
                                "train_pred_mean_norm_pre_clip",
                                mean_values_norm,
                                clip_bounds=pred_norm_clip_bounds_train,
                            )
                            self._record_value_debug_stats(
                                "train_pred_mean_raw_pre_clip", mean_values_unscaled
                            )

                            if (not self.normalize_returns) and (
                                self._value_clip_limit_unscaled is not None
                            ):
                                mean_values_unscaled = torch.clamp(
                                    mean_values_unscaled,
                                    min=-self._value_clip_limit_unscaled,
                                    max=self._value_clip_limit_unscaled,
                                )

                            if clip_range_vf_value is not None:
                                if old_values_raw_tensor is None:
                                    raise RuntimeError(
                                        "clip_range_vf requires old value predictions "
                                        "(distributional_ppo.py::_train_step)"
                                    )
                                clip_delta = float(clip_range_vf_value)
                                old_values_raw_aligned = old_values_raw_tensor
                                while old_values_raw_aligned.dim() < mean_values_unscaled.dim():
                                    old_values_raw_aligned = old_values_raw_aligned.unsqueeze(-1)
                                mean_values_unscaled_clipped = torch.clamp(
                                    mean_values_unscaled,
                                    min=old_values_raw_aligned - clip_delta,
                                    max=old_values_raw_aligned + clip_delta,
                                )
                                if self.normalize_returns:
                                    mean_values_norm_clipped = (
                                        (mean_values_unscaled_clipped - ret_mu_tensor)
                                        / ret_std_tensor
                                    ).clamp(
                                        self._value_norm_clip_min,
                                        self._value_norm_clip_max,
                                    )
                                else:
                                    mean_values_norm_clipped = (
                                        (mean_values_unscaled_clipped / float(base_scale_safe))
                                        * self._value_target_scale_effective
                                    )
                                    if self._value_clip_limit_scaled is not None:
                                        mean_values_norm_clipped = torch.clamp(
                                            mean_values_norm_clipped,
                                            min=-self._value_clip_limit_scaled,
                                            max=self._value_clip_limit_scaled,
                                        )
                            else:
                                mean_values_norm_clipped = mean_values_norm

                            self._record_value_debug_stats(
                                "train_pred_mean_norm_post_vf_clip",
                                mean_values_norm_clipped,
                                clip_bounds=pred_norm_clip_bounds_train,
                            )
                            mean_values_unscaled_post_clip = self._to_raw_returns(
                                mean_values_norm_clipped
                            )
                            self._record_value_debug_stats(
                                "train_pred_mean_raw_post_vf_clip",
                                mean_values_unscaled_post_clip,
                            )

                            self._log_vf_clip_dispersion(
                                "train/vf_clip/pred",
                                raw_pre=mean_values_unscaled,
                                raw_post=mean_values_unscaled_post_clip,
                                norm_pre=mean_values_norm_pre_clip,
                                norm_post=mean_values_norm_clipped,
                            )

                            mean_values_norm_flat = mean_values_norm.view(-1)
                            mean_values_norm_clipped_flat = mean_values_norm_clipped.view(-1)
                            mean_values_unscaled_flat = mean_values_unscaled.view(-1)
                            if valid_indices is not None:
                                mean_values_norm_selected = mean_values_norm_flat[valid_indices]
                                mean_values_norm_clipped_selected = mean_values_norm_clipped_flat[
                                    valid_indices
                                ]
                                mean_values_selected = mean_values_unscaled_flat[valid_indices]
                            else:
                                mean_values_norm_selected = mean_values_norm_flat
                                mean_values_norm_clipped_selected = mean_values_norm_clipped_flat
                                mean_values_selected = mean_values_unscaled_flat
                            mean_values_flat = mean_values_selected
                            target_returns_flat = target_returns_raw_selected
                            mse_tensor = F.mse_loss(
                                mean_values_flat,
                                target_returns_flat,
                                reduction="mean",
                            )
                            bucket_value_mse_value += float(mse_tensor.item()) * weight

                            value_pred_norm_for_ev = (
                                mean_values_norm_clipped_selected.reshape(-1, 1)
                            )
                            if self.normalize_returns:
                                value_pred_norm_for_ev = value_pred_norm_for_ev.clamp(
                                    self._value_norm_clip_min, self._value_norm_clip_max
                                )
                            elif self._value_clip_limit_scaled is not None:
                                value_pred_norm_for_ev = value_pred_norm_for_ev.clamp(
                                    min=-self._value_clip_limit_scaled,
                                    max=self._value_clip_limit_scaled,
                                )
                            self._record_value_debug_stats(
                                "train_pred_mean_norm_post_final_clip",
                                value_pred_norm_for_ev,
                                clip_bounds=pred_norm_clip_bounds_train,
                            )
                            value_pred_raw_norm_final = self._to_raw_returns(
                                value_pred_norm_for_ev
                            )
                            self._record_value_debug_stats(
                                "train_pred_mean_raw_post_final_clip",
                                value_pred_raw_norm_final,
                            )
                            value_pred_batches_norm.append(
                                value_pred_norm_for_ev.detach().to(device="cpu", dtype=torch.float32)
                            )
                            cache_entry = self._build_value_prediction_cache_entry(
                                rollout_data,
                                valid_indices=value_valid_indices,
                                base_scale_safe=base_scale_safe,
                                old_values_raw_tensor=old_values_raw_tensor,
                                mask_values=value_mask_weights,
                            )
                            value_eval_primary_cache.append(cache_entry)

                        if valid_indices is not None:
                            pred_probs_for_cvar = pred_probs_fp32[valid_indices]
                        else:
                            pred_probs_for_cvar = pred_probs_fp32
                        predicted_cvar = calculate_cvar(
                            pred_probs_for_cvar, self.policy.atoms, self.cvar_alpha
                        )
                        cvar_raw = self._to_raw_returns(predicted_cvar).mean()

                        if clip_range_vf_value is not None:
                            target_distribution_clipped = self._build_support_distribution(
                                target_returns_norm_clipped, value_logits_fp32
                            )
                            if valid_indices is not None:
                                target_distribution_clipped_selected = target_distribution_clipped[valid_indices]
                                log_predictions_clipped_selected = log_predictions[valid_indices]
                            else:
                                target_distribution_clipped_selected = target_distribution_clipped
                                log_predictions_clipped_selected = log_predictions
                            critic_loss_clipped = -(
                                target_distribution_clipped_selected * log_predictions_clipped_selected
                            ).sum(dim=1).mean()
                            critic_loss_clipped = critic_loss_clipped / self._critic_ce_normalizer
                            critic_loss = torch.max(critic_loss, critic_loss_clipped)

                    cvar_unit_tensor = (cvar_raw - cvar_offset_tensor) / cvar_scale_tensor
                    cvar_loss = -cvar_unit_tensor
                    cvar_loss_raw_tensor = cvar_loss * cvar_scale_tensor
                    cvar_term = current_cvar_weight_scaled * cvar_loss
                    cvar_term_raw_tensor = current_cvar_weight_scaled * cvar_loss_raw_tensor
                    if self.cvar_cap is not None:
                        cvar_term = torch.clamp(cvar_term, min=-self.cvar_cap, max=self.cvar_cap)

                    loss = (
                        policy_loss.to(dtype=torch.float32)
                        + ent_coef_eff_value * entropy_loss.to(dtype=torch.float32)
                        + vf_coef_effective * critic_loss
                        + cvar_term
                    )

                    if self.cvar_use_constraint:
                        loss = loss + loss.new_tensor(lambda_scaled) * cvar_violation_unit_tensor

                    loss_weighted = loss * loss.new_tensor(weight)
                    loss_weighted.backward()

                    bucket_policy_loss_value += float(policy_loss.item()) * weight
                    bucket_policy_loss_ppo_value += float(policy_loss_ppo.item()) * weight
                    bucket_policy_loss_bc_value += float(policy_loss_bc.item()) * weight
                    bucket_policy_loss_bc_weighted_value += float(policy_loss_bc_weighted.item()) * weight
                    bucket_critic_loss_value += float(critic_loss.item()) * weight
                    bucket_cvar_raw_value += float(cvar_raw.item()) * weight
                    bucket_cvar_unit_value += float(cvar_unit_tensor.item()) * weight
                    bucket_cvar_loss_value += float(cvar_loss_raw_tensor.item()) * weight
                    bucket_cvar_loss_unit_value += float(cvar_loss.item()) * weight
                    bucket_cvar_term_raw_value += float(cvar_term_raw_tensor.item()) * weight
                    bucket_cvar_term_value += float(cvar_term.item()) * weight
                    bucket_total_loss_value += float(loss.item()) * weight
                    if self._use_quantile_value:
                        bucket_value_quantiles_fp32 = quantiles_fp32.detach()
                    else:
                        bucket_value_logits_fp32 = value_logits_fp32.detach()

                    approx_kl_component = ((torch.exp(log_ratio) - 1) - log_ratio).mean().item()
                    approx_kl_weighted_sum += approx_kl_component * float(sample_weight)

                if bucket_sample_count != bucket_target_size:
                    self.logger.record(
                        "warn/microbatch_size_mismatch",
                        float(bucket_sample_count - bucket_target_size),
                    )

                max_grad_norm = (
                    0.5 if self.max_grad_norm is None else float(self.max_grad_norm)
                )
                if max_grad_norm <= 0.0:
                    self.logger.record("warn/max_grad_norm_nonpos", float(max_grad_norm))
                    max_grad_norm = 0.5
                total_grad_norm = torch.nn.utils.clip_grad_norm_(
                    self.policy.parameters(), max_grad_norm
                )
                grad_norm_value = (
                    total_grad_norm.item()
                    if isinstance(total_grad_norm, torch.Tensor)
                    else float(total_grad_norm)
                )
                self.logger.record("train/grad_norm_pre_clip", float(grad_norm_value))
                self.logger.record("train/max_grad_norm_used", float(max_grad_norm))

                post_clip_norm_sq = 0.0
                for param in self.policy.parameters():
                    grad = param.grad
                    if grad is None:
                        continue
                    post_clip_norm_sq += float(grad.detach().to(dtype=torch.float32).pow(2).sum().item())
                post_clip_norm = math.sqrt(post_clip_norm_sq) if post_clip_norm_sq > 0.0 else 0.0
                self.logger.record("train/grad_norm_post_clip", float(post_clip_norm))

                # KL-scale не должен ломать внешний шедулер:
                # - при scale == 1.0 ничего не делаем,
                # - при scale != 1.0 масштабируем ТЕКУЩИЙ LR из оптимайзера.
                scale = float(getattr(self, "_kl_lr_scale", 1.0))
                if scale != 1.0:
                    for group in self.policy.optimizer.param_groups:
                        cur_lr = float(group.get("lr", 0.0))
                        scaled_lr = max(cur_lr * scale, self._kl_min_lr)
                        group["lr"] = scaled_lr
                        if "initial_lr" in group:
                            group["initial_lr"] = scaled_lr

                # Перед шагом оптимизатора удостоверимся, что LR не ниже жёсткого пола.
                self._enforce_optimizer_lr_bounds(log_values=False, warn_on_floor=False)

                self.policy.optimizer.step()

                # Ensure any scheduler is wired to the active optimizer before stepping it.
                self._rebuild_scheduler_if_needed()
                # Шаг шедулера (если он есть) — и только ПОСЛЕ него логируем optimizer_lr
                scheduler = getattr(self.policy, "lr_scheduler", None) or self.lr_scheduler
                last_scheduler_lr: Optional[float] = None
                if scheduler is not None:
                    scheduler.step()
                    get_last_lr = getattr(scheduler, "get_last_lr", None)
                    if callable(get_last_lr):
                        try:
                            scheduler_lrs = get_last_lr()
                        except TypeError:
                            scheduler_lrs = None
                        if scheduler_lrs:
                            last_scheduler_lr = float(scheduler_lrs[0])
                    # Освежаем _kl_base_lr для корректного KL-скейла при внешнем шедулере
                    self._refresh_kl_base_lrs()
                else:
                    self._refresh_kl_base_lrs()

                self._enforce_optimizer_lr_bounds(
                    scheduler_lr=last_scheduler_lr,
                    log_values=True,
                    warn_on_floor=True,
                )

                approx_kl = (
                    approx_kl_weighted_sum / float(bucket_sample_weight)
                    if bucket_sample_weight > 0.0
                    else 0.0
                )
                approx_kl_latest = approx_kl
                approx_kl_divs.append(approx_kl)
                minibatches_processed += 1
                epoch_minibatches_processed += 1

                approx_kl_smooth_value = approx_kl
                if self._kl_early_stop_use_ema:
                    if self._kl_ema_alpha is not None:
                        if kl_smooth_value is None:
                            kl_smooth_value = approx_kl
                        else:
                            kl_smooth_value = (
                                self._kl_ema_alpha * approx_kl
                                + (1.0 - self._kl_ema_alpha) * kl_smooth_value
                            )
                        approx_kl_smooth_value = kl_smooth_value
                    else:
                        if kl_window is None:
                            kl_window = deque()
                            kl_window_sum = 0.0
                        kl_window.append(approx_kl)
                        kl_window_sum += float(approx_kl)
                        if len(kl_window) > self._kl_ema_window:
                            removed_value = float(kl_window.popleft())
                            kl_window_sum -= removed_value
                        approx_kl_smooth_value = kl_window_sum / float(len(kl_window))
                        kl_smooth_value = approx_kl_smooth_value
                else:
                    kl_smooth_value = approx_kl
                    approx_kl_smooth_value = approx_kl

                approx_kl_smooth_latest = float(approx_kl_smooth_value)

                if (
                    self.target_kl is not None
                    and self.target_kl > 0.0
                    and self._kl_absolute_stop_factor is not None
                ):
                    target_kl_value = float(self.target_kl)
                    kl_absolute_threshold = self._kl_absolute_stop_factor * target_kl_value
                    if approx_kl >= kl_absolute_threshold:
                        kl_early_stop_triggered = True
                        kl_absolute_stop_triggered = True
                        approx_kl_last_exceeded_raw = float(approx_kl)
                        approx_kl_last_exceeded_smooth = float(approx_kl_smooth_value)
                        approx_kl_exceed_count += 1
                        epoch_exceed_count += 1
                        epoch_consec_run += 1
                        if epoch_consec_run > epoch_consec_max:
                            epoch_consec_max = epoch_consec_run
                        kl_stop_trigger_value_raw = float(approx_kl)
                        try:
                            self.logger.record("train/kl_absolute_stop_trigger", 1.0)
                        except Exception:
                            pass
                        try:
                            self.logger.record("train/kl_stop_reason", "absolute_raw")
                        except Exception:
                            pass
                        self._handle_kl_divergence(float(approx_kl))
                        break

                exceed_flag_raw = (
                    self.target_kl is not None
                    and self.target_kl > 0.0
                    and approx_kl > float(self.target_kl)
                )
                exceed_flag_smooth = (
                    self.target_kl is not None
                    and self.target_kl > 0.0
                    and approx_kl_smooth_value > float(self.target_kl)
                )
                exceed_flag = exceed_flag_raw or exceed_flag_smooth
                if exceed_flag:
                    approx_kl_exceed_count += 1
                    epoch_exceed_count += 1
                    epoch_consec_run += 1
                    if epoch_consec_run > epoch_consec_max:
                        epoch_consec_max = epoch_consec_run
                    approx_kl_last_exceeded_raw = float(approx_kl)
                    approx_kl_last_exceeded_smooth = float(approx_kl_smooth_value)
                else:
                    epoch_consec_run = 0

                if (
                    exceed_flag
                    and self.kl_early_stop
                    and self._kl_consec_minibatches > 0
                    and epoch_consec_run >= self._kl_consec_minibatches
                ):
                    kl_early_stop_triggered = True
                    kl_stop_trigger_value_raw = float(approx_kl)
                    try:
                        self.logger.record("train/kl_stop_reason", "consec")
                    except Exception:
                        pass
                    break

                policy_loss_value = bucket_policy_loss_value
                policy_loss_ppo_value = bucket_policy_loss_ppo_value
                policy_loss_bc_value = bucket_policy_loss_bc_value
                policy_loss_bc_weighted_value = bucket_policy_loss_bc_weighted_value
                critic_loss_value = bucket_critic_loss_value
                value_mse_value = bucket_value_mse_value
                cvar_raw_value = bucket_cvar_raw_value
                cvar_unit_value = bucket_cvar_unit_value
                cvar_loss_value = bucket_cvar_loss_value
                cvar_loss_unit_value = bucket_cvar_loss_unit_value
                cvar_term_raw_value = bucket_cvar_term_raw_value
                cvar_term_value = bucket_cvar_term_value
                total_loss_value = bucket_total_loss_value

                if bucket_value_logits_fp32 is not None:
                    value_logits_final = bucket_value_logits_fp32

                # Fraction-based KL stop evaluated after completing the epoch

            # Если любой триггер сработал внутри минибатчей — завершаем эпоху немедленно.
            if kl_early_stop_triggered:
                if epoch_minibatches_processed > 0:
                    epoch_exceed_fraction = float(epoch_exceed_count) / float(epoch_minibatches_processed)
                else:
                    epoch_exceed_fraction = 0.0
                kl_exceed_fraction_latest = epoch_exceed_fraction
                kl_exceed_consec_max_latest = epoch_consec_max
                break

            if epoch_minibatches_processed > 0:
                epoch_exceed_fraction = float(epoch_exceed_count) / float(epoch_minibatches_processed)
            else:
                epoch_exceed_fraction = 0.0
            kl_exceed_fraction_latest = epoch_exceed_fraction
            kl_exceed_consec_max_latest = epoch_consec_max

            if (
                self.kl_early_stop
                and self.target_kl is not None
                and self.target_kl > 0.0
                and self.kl_exceed_stop_fraction > 0.0
                and epoch_exceed_fraction >= self.kl_exceed_stop_fraction
            ):
                kl_early_stop_triggered = True
                kl_stop_trigger_value_raw = (
                    approx_kl_last_exceeded_raw if approx_kl_last_exceeded_raw > 0.0 else float(approx_kl_latest)
                )
                try:
                    self.logger.record("train/kl_stop_reason", "fraction")
                except Exception:
                    pass
                break

        if kl_early_stop_triggered:
            if (
                self.kl_early_stop
                and self.target_kl is not None
                and self.target_kl > 0.0
                and not kl_absolute_stop_triggered
            ):
                trigger_value = (
                    kl_stop_trigger_value_raw
                    if kl_stop_trigger_value_raw is not None
                    else float(approx_kl_last_exceeded_raw or approx_kl_latest)
                )
                self._handle_kl_divergence(trigger_value)
        self._n_updates += epochs_completed
        self._update_calls += 1
        self._global_update_step += 1

        avg_policy_entropy = (
            policy_entropy_sum / float(policy_entropy_count)
            if policy_entropy_count > 0
            else self._last_rollout_entropy
        )
        avg_policy_entropy_raw = (
            entropy_raw_sum / float(entropy_raw_count)
            if entropy_raw_count > 0
            else self._last_rollout_entropy_raw
        )
        self._maybe_update_entropy_schedule(current_update, avg_policy_entropy)
        self.logger.record("train/policy_entropy", float(avg_policy_entropy))
        self._record_raw_policy_metrics(
            avg_policy_entropy_raw,
            entropy_raw_count,
            kl_raw_sum,
            kl_raw_count,
            raw_z_clip_count,
            raw_z_total,
        )
        if self._use_quantile_value:
            if value_quantiles_final is None:
                cached_quantiles = getattr(self.policy, "last_value_quantiles", None)
                if cached_quantiles is None:
                    cached_quantiles = getattr(self.policy, "_last_value_quantiles", None)
                if cached_quantiles is not None:
                    value_quantiles_final = cached_quantiles.detach().to(dtype=torch.float32)
            if value_quantiles_final is None:
                raise RuntimeError("No value quantiles captured during training loop")
        else:
            if value_logits_final is None:
                cached_logits = getattr(self.policy, "last_value_logits", None)
                if cached_logits is None:
                    cached_logits = getattr(self.policy, "_last_value_logits", None)
                if cached_logits is not None:
                    value_logits_final = cached_logits.detach().to(dtype=torch.float32)
            if value_logits_final is None:
                raise RuntimeError("No value logits captured during training loop")

        mask_tensor_for_ev: Optional[torch.Tensor] = None
        y_true_tensor_raw: Optional[torch.Tensor] = None

        def _concat_batches(batches: Sequence[torch.Tensor]) -> Optional[torch.Tensor]:
            filtered: list[torch.Tensor] = []
            for tensor in batches:
                if tensor is None or tensor.numel() == 0:
                    continue
                filtered.append(tensor.reshape(-1, 1))
            if not filtered:
                return None
            return torch.cat(filtered, dim=0)

        def _concat_keys(keys_batches: Sequence[Sequence[str]]) -> Optional[list[str]]:  # FIX
            combined: list[str] = []  # FIX
            for batch_keys in keys_batches:  # FIX
                if not batch_keys:  # FIX
                    continue  # FIX
                combined.extend(str(item) for item in batch_keys)  # FIX
            return combined or None  # FIX

        if value_eval_primary_cache or value_eval_reserve_cache:
            (
                value_pred_batches_norm,
                value_ev_reserve_pred_norm,
                value_weight_batches,
                value_ev_reserve_weight,
            ) = self._refresh_value_prediction_tensors(
                value_eval_primary_cache,
                value_pred_batches_norm,
                value_eval_reserve_cache,
                value_ev_reserve_pred_norm,
                primary_weights=value_weight_batches,
                reserve_weights=value_ev_reserve_weight,
                clip_range_vf_value=clip_range_vf_value,
                ret_mu_tensor=ret_mu_tensor,
                ret_std_tensor=ret_std_tensor,
            )
            value_eval_primary_cache.clear()
            value_eval_reserve_cache.clear()

        train_ev_value: Optional[float] = None
        ev_primary_targets = value_target_batches_norm
        ev_primary_preds = value_pred_batches_norm
        ev_primary_raw = value_target_batches_raw
        ev_primary_weights = value_weight_batches
        ev_primary_group_keys = value_group_key_batches
        ev_reserve_targets = value_ev_reserve_target_norm
        ev_reserve_preds = value_ev_reserve_pred_norm
        ev_reserve_raw = value_ev_reserve_target_raw
        ev_reserve_weights = value_ev_reserve_weight
        ev_reserve_group_keys = value_ev_reserve_group_keys

        if value_ev_reserve_pred_norm:
            ev_primary_targets = value_ev_reserve_target_norm
            ev_primary_preds = value_ev_reserve_pred_norm
            ev_primary_raw = value_ev_reserve_target_raw
            ev_primary_weights = value_ev_reserve_weight
            ev_primary_group_keys = value_ev_reserve_group_keys
            ev_reserve_targets = []
            ev_reserve_preds = []
            ev_reserve_raw = []
            ev_reserve_weights = []
            ev_reserve_group_keys = []

        primary_true_tensor = _concat_batches(ev_primary_targets)
        primary_pred_tensor = _concat_batches(ev_primary_preds)
        primary_raw_tensor = _concat_batches(ev_primary_raw)
        primary_mask_tensor = _concat_batches(ev_primary_weights)
        primary_group_keys = _concat_keys(ev_primary_group_keys)  # FIX
        if primary_true_tensor is not None and primary_pred_tensor is not None:
            (
                train_ev_value,
                _,
                _,
                _,
            ) = self._compute_explained_variance_metric(
                primary_true_tensor,
                primary_pred_tensor,
                mask_tensor=primary_mask_tensor,
                y_true_tensor_raw=primary_raw_tensor,
                record_fallback=False,
                group_keys=primary_group_keys,
            )

        (
            y_true_tensor,
            y_pred_tensor,
            y_true_tensor_raw,
            mask_tensor_for_ev,
            ev_group_keys,
        ) = self._build_explained_variance_tensors(
            ev_primary_targets,
            ev_primary_preds,
            ev_primary_raw,
            ev_primary_weights,
            ev_primary_group_keys,
            ev_reserve_targets,
            ev_reserve_preds,
            ev_reserve_raw,
            ev_reserve_weights,
            ev_reserve_group_keys,
        )

        explained_var: Optional[float] = None
        ev_true_flat: Optional[torch.Tensor] = None
        ev_pred_flat: Optional[torch.Tensor] = None
        ev_metrics: dict[str, float] = {}
        if y_true_tensor is not None and y_pred_tensor is not None:
            (
                explained_var,
                ev_true_flat,
                ev_pred_flat,
                ev_metrics,
            ) = self._compute_explained_variance_metric(
                y_true_tensor,
                y_pred_tensor,
                mask_tensor=mask_tensor_for_ev,
                y_true_tensor_raw=y_true_tensor_raw,
                group_keys=ev_group_keys,
            )

            if (
                ev_true_flat is not None
                and ev_pred_flat is not None
                and ev_true_flat.numel() > 0
                and ev_pred_flat.numel() > 0
            ):
                with torch.no_grad():
                    value_mse_value = float(
                        F.mse_loss(
                            ev_pred_flat.to(dtype=torch.float32),
                            ev_true_flat.to(dtype=torch.float32),
                            reduction="mean",
                        ).item()
                    )

        self._last_ev_metrics = dict(ev_metrics)  # FIX

        ev_n_samples = ev_metrics.get("n_samples") if ev_metrics else None
        if ev_n_samples is not None and math.isfinite(ev_n_samples):
            self.logger.record("train/ev/n_samples", float(ev_n_samples))

        corr_value = ev_metrics.get("corr") if ev_metrics else None
        if corr_value is not None and math.isfinite(corr_value):
            self.logger.record("train/ev/corr", float(corr_value))

        bias_value = ev_metrics.get("bias") if ev_metrics else None
        if bias_value is not None and math.isfinite(bias_value):
            self.logger.record("train/ev/bias", float(bias_value))

        bias_rel = ev_metrics.get("bias_rel") if ev_metrics else None
        if bias_rel is not None and math.isfinite(bias_rel):
            self.logger.record("train/ev/bias_rel", float(bias_rel))

        std_true = ev_metrics.get("std_true") if ev_metrics else None
        if std_true is not None and math.isfinite(std_true):
            self.logger.record("train/value/std_true", float(std_true))

        std_pred = ev_metrics.get("std_pred") if ev_metrics else None
        if std_pred is not None and math.isfinite(std_pred):
            self.logger.record("train/value/std_pred", float(std_pred))

        ev_mean_unweighted: Optional[float] = None
        if ev_metrics:
            candidate = ev_metrics.get("ev_mean_unweighted")
            if candidate is not None and math.isfinite(candidate):
                ev_mean_unweighted = float(candidate)

        ev_mean_weighted: Optional[float] = None
        if ev_metrics:
            candidate_weighted = ev_metrics.get("ev_mean_weighted")
            if candidate_weighted is not None and math.isfinite(candidate_weighted):
                ev_mean_weighted = float(candidate_weighted)

        ev_median_value: Optional[float] = None
        if ev_metrics:
            candidate_median = ev_metrics.get("ev_median")
            if candidate_median is not None and math.isfinite(candidate_median):
                ev_median_value = float(candidate_median)

        if train_ev_value is not None and math.isfinite(train_ev_value):
            self.logger.record("train/ev/on_train_batch", float(train_ev_value))

        if (
            self._use_quantile_value
            and not quantile_batches_unscaled
            and value_quantiles_final is not None
        ):
            quantiles_fp32 = value_quantiles_final.detach()
            quantile_batches_norm.append(quantiles_fp32)
            quantile_batches_unscaled.append(self._to_raw_returns(quantiles_fp32).detach())

        if self._popart_controller is not None and y_true_tensor is not None:
            try:
                returns_raw_tensor = (
                    y_true_tensor_raw.flatten()
                    if (y_true_tensor_raw is not None and y_true_tensor_raw.numel() > 0)
                    else y_true_tensor.flatten()
                )
                if returns_raw_tensor.numel() > 0:
                    self._popart_shadow_metrics = self._popart_controller.evaluate_shadow(
                        model=self,
                        returns_raw=returns_raw_tensor,
                        ret_mean=float(ret_mu_value),
                        ret_std=float(ret_std_value),
                    )
            except Exception:
                logging.getLogger(__name__).exception("PopArt shadow evaluation failed")

        if self._use_quantile_value:
            self._record_quantile_summary(quantile_batches_unscaled, quantile_batches_norm)

        bc_ratio = abs(policy_loss_bc_weighted_value) / (abs(policy_loss_ppo_value) + 1e-8)

        if explained_var is not None:
            if explained_var < 0.0:
                self._bad_explained_counter += 1
            else:
                self._bad_explained_counter = 0
            self._last_explained_variance = float(explained_var)
            self._vf_clip_latest_ev = float(explained_var)
        else:
            self._last_explained_variance = None
            self._vf_clip_latest_ev = None

        auto_thaw_patience = int(getattr(self, "_value_scale_auto_thaw_bad_ev", 0))
        if (
            auto_thaw_patience > 0
            and self._bad_explained_counter >= auto_thaw_patience
            and getattr(self, "_value_scale_frozen", False)
        ):
            self._value_scale_frozen = False
            self.logger.record("train/value_scale_auto_thaw", float(self._bad_explained_counter))

        if self._last_explained_variance is not None:
            frame_stable = self._is_value_scale_frame_stable(
                self._value_scale_latest_ret_abs_p95, self._last_explained_variance
            )
        else:
            frame_stable = False
        self._value_scale_frame_stable = frame_stable
        if frame_stable:
            self._value_scale_stable_counter += 1
        else:
            self._value_scale_stable_counter = 0
        self.logger.record("train/value_scale_frame_stable", float(frame_stable))
        self.logger.record(
            "train/value_scale_stable_consec", float(self._value_scale_stable_counter)
        )
        self.logger.record(
            "train/value_scale_ret_abs_p95", float(self._value_scale_latest_ret_abs_p95)
        )

        self.logger.record("train/policy_loss", policy_loss_value)
        self.logger.record("train/policy_loss_ppo", policy_loss_ppo_value)
        self.logger.record("train/policy_loss_bc", policy_loss_bc_value)
        self.logger.record("train/policy_loss_bc_weighted", policy_loss_bc_weighted_value)
        self.logger.record("train/policy_bc_vs_ppo_ratio", bc_ratio)
        cvar_empirical_ema_value = float(
            self._cvar_empirical_ema if self._cvar_empirical_ema is not None else cvar_empirical_value
        )
        cvar_violation_ema_value = float(
            self._cvar_violation_ema if self._cvar_violation_ema is not None else cvar_violation
        )
        self.logger.record("train/value_ce_loss", critic_loss_value)
        self._record_cvar_logs(
            cvar_raw_value=cvar_raw_value,
            cvar_unit_value=cvar_unit_value,
            cvar_loss_raw_value=cvar_loss_value,
            cvar_loss_unit_value=cvar_loss_unit_value,
            cvar_term_raw_value=cvar_term_raw_value,
            cvar_term_unit_value=cvar_term_value,
            cvar_empirical_value=cvar_empirical_value,
            cvar_empirical_unit_value=cvar_empirical_unit_value,
            cvar_empirical_ema_value=cvar_empirical_ema_value,
            cvar_violation_raw_value=cvar_violation,
            cvar_violation_raw_unclipped_value=cvar_violation_raw,
            cvar_violation_unit_value=cvar_violation_unit_value,
            cvar_violation_ema_value=cvar_violation_ema_value,
            cvar_gap_raw_value=cvar_gap_value,
            cvar_gap_unit_value=cvar_gap_unit_value,
            cvar_penalty_active_value=cvar_penalty_active_value,
            cvar_lambda_value=float(self.cvar_lambda),
            cvar_scale_value=cvar_scale_value,
            cvar_limit_raw_value=cvar_limit_raw_value,
            cvar_limit_unit_value=cvar_limit_unit_value,
            current_cvar_weight_scaled=current_cvar_weight_scaled,
            current_cvar_weight_nominal=current_cvar_weight_nominal,
            current_cvar_weight_raw=current_cvar_weight_raw,
            cvar_penalty_cap_value=float(self.cvar_penalty_cap)
            if self.cvar_penalty_cap is not None
            else 0.0,
        )
        if reward_costs_fraction_value is not None:
            self.logger.record(
                "train/reward_costs_in_fraction", reward_costs_fraction_value
            )
            if reward_costs_fraction_mean_value is not None:
                self.logger.record(
                    "train/reward_costs_mean_in_fraction",
                    reward_costs_fraction_mean_value,
                )
        if (
            self._reward_robust_clip_fraction is not None
            and math.isfinite(self._reward_robust_clip_fraction)
        ):
            self.logger.record(
                "train/reward_robust_clip_in_fraction",
                float(self._reward_robust_clip_fraction),
            )
        self.logger.record("train/reward_raw_p50_in_fraction", reward_raw_p50_value)
        self.logger.record("train/reward_raw_p95_in_fraction", reward_raw_p95_value)
        self.logger.record(
            "train/returns_abs_p95_in_fraction", returns_abs_p95_fraction_value
        )
        self.logger.record("train/returns_abs_p95", returns_abs_p95_value)
        # Backward-compatible aliases without explicit units
        self.logger.record("train/reward_raw_p50", reward_raw_p50_value)
        self.logger.record("train/reward_raw_p95", reward_raw_p95_value)
        self.logger.record(
            "train/reward_clip_bound_in_fraction", float(clip_bound_value)
        )
        self.logger.record(
            "train/reward_clip_bound_is_cap_fraction",
            float(clip_bound_cap_frac_logged),
        )
        if clip_bound_min_value is not None:
            self.logger.record(
                "train/reward_clip_bound_min_in_fraction",
                float(clip_bound_min_value),
            )
        if clip_bound_max_value is not None:
            self.logger.record(
                "train/reward_clip_bound_max_in_fraction",
                float(clip_bound_max_value),
            )
        self.logger.record("debug/cvar_limit", cvar_limit_raw_value)
        if self.cvar_use_constraint:
            self.logger.record("train/cvar_constraint", constraint_term_value)
        if self.cvar_cap is not None:
            self.logger.record("train/cvar_cap", self.cvar_cap)
        if self.cvar_penalty_cap is not None:
            self.logger.record("train/cvar_penalty_cap", float(self.cvar_penalty_cap))
        self.logger.record("train/value_mse", value_mse_value)

        self.logger.record("train/entropy_loss", -avg_policy_entropy)
        self.logger.record("train/policy_entropy_slope", self._last_entropy_slope)
        self.logger.record("train/entropy_plateau", float(self._entropy_plateau))
        decay_start = self._entropy_decay_start_update if self._entropy_decay_start_update is not None else -1
        self.logger.record("train/entropy_decay_start_update", float(decay_start))

        self.logger.record("train/ent_coef", float(ent_coef_raw_value))
        self.logger.record("train/ent_coef_nominal", float(ent_coef_nominal_value))
        self.logger.record("train/ent_coef_eff", float(ent_coef_eff_value))
        self.logger.record("train/ent_coef_min", float(self.ent_coef_min))
        self.logger.record(
            "train/ent_coef_autoclamp",
            1.0 if ent_coef_autoclamp_flag else 0.0,
        )
        self.logger.record("train/vf_coef_effective", float(vf_coef_effective))
        self.logger.record("debug/cvar_penalty_scale", float(cvar_penalty_scale))
        self.logger.record("train/critic_gradient_blocked", float(self._critic_grad_blocked))
        self.logger.record(
            "train/critic_gradient_scale", float(self._critic_grad_block_scale)
        )
        if (not self._use_quantile_value) and clamp_raw_weight > 0.0:
            self.logger.record(
                "train/value_target_below_frac_raw",
                clamp_below_raw_sum / clamp_raw_weight,
            )
            self.logger.record(
                "train/value_target_above_frac_raw",
                clamp_above_raw_sum / clamp_raw_weight,
            )
        if (not self._use_quantile_value) and clamp_weight > 0.0:
            self.logger.record("train/value_target_below_frac", clamp_below_sum / clamp_weight)
            self.logger.record("train/value_target_above_frac", clamp_above_sum / clamp_weight)
        if not self._use_quantile_value:
            self.logger.record(
                "train/value_target_raw_outlier_threshold",
                float(self._value_target_raw_outlier_warn_threshold),
            )
            self.logger.record("train/value_target_raw_outlier_max_frac", raw_outlier_frac_max)
            if raw_outlier_warn_count > 0:
                self.logger.record(
                    "warn/value_target_raw_outlier_batches", float(raw_outlier_warn_count)
                )
        self.logger.record("train/ent_coef_initial", float(self.ent_coef_initial))
        self.logger.record("train/ent_coef_final", float(self.ent_coef_final))

        approx_kl_exceed_frac = (
            float(kl_exceed_fraction_latest)
            if minibatches_processed > 0
            else 0.0
        )
        if len(approx_kl_divs) > 0:
            approx_kl_array = np.asarray(approx_kl_divs, dtype=np.float64)
            approx_kl_mean = float(np.mean(approx_kl_array))
            self.logger.record("train/approx_kl", approx_kl_mean)
            self.logger.record("train/approx_kl_median", float(np.median(approx_kl_array)))
            self.logger.record("train/approx_kl_p90", float(np.quantile(approx_kl_array, 0.9)))
            self.logger.record("train/approx_kl_max", float(np.max(approx_kl_array)))
            if self.target_kl is not None and self.target_kl > 0.0:
                self._adjust_kl_penalty(approx_kl_mean)
        self.logger.record("train/approx_kl_ema", float(approx_kl_smooth_latest))
        if self.target_kl is not None and self.target_kl > 0.0:
            self.logger.record("train/kl_exceed_frac", approx_kl_exceed_frac)
            self.logger.record("train/kl_exceed_stop_fraction", float(self.kl_exceed_stop_fraction))
            self.logger.record("train/kl_last_exceeded", float(approx_kl_last_exceeded_raw))
            self.logger.record("train/kl_exceed_consec_max", float(kl_exceed_consec_max_latest))
            self.logger.record(
                "train/kl_absolute_stop_trigger",
                1.0 if kl_absolute_stop_triggered else 0.0,
            )
            if kl_early_stop_triggered:
                self.logger.record("train/kl_exceed_frac_at_stop", float(kl_exceed_fraction_latest))
        if last_optimizer_lr is not None:
            self.logger.record("train/optimizer_lr", last_optimizer_lr)
        if last_scheduler_lr is not None:
            self.logger.record("train/scheduler_lr", last_scheduler_lr)
        self.logger.record("train/loss", total_loss_value)
        self._record_explained_variance_logs(
            explained_var,
            grouped_mean_unweighted=ev_mean_unweighted,
            grouped_mean_weighted=ev_mean_weighted,
            grouped_median=ev_median_value,
        )
        if not (0.5 <= float(ret_std_value) <= 0.9):
            self._ret_std_warn_streak += 1
        else:
            self._ret_std_warn_streak = 0
        if self._ret_std_warn_streak >= 3:
            self.logger.record("warn/ret_std_out_of_range", float(ret_std_value))
        if explained_var is not None:
            if float(explained_var) <= 0.3:
                self._explained_variance_warn_streak += 1
            else:
                self._explained_variance_warn_streak = 0
            if self._explained_variance_warn_streak >= 3:
                self.logger.record("warn/explained_variance_low", float(explained_var))
        self.logger.record("train/clip_range", float(self._clip_range_current))
        clip_range_for_log = float(self.clip_range(self._current_progress_remaining))
        self.logger.record("train/clip_range_schedule", clip_range_for_log)
        if ratio_count > 0:
            ratio_mean = ratio_sum / float(ratio_count)
            ratio_var = max(ratio_sq_sum / float(ratio_count) - ratio_mean**2, 0.0)
            ratio_std = math.sqrt(ratio_var)
            self.logger.record("train/ratio_mean", float(ratio_mean))
            self.logger.record("train/ratio_std", float(ratio_std))
        if log_prob_count > 0:
            self.logger.record("train/log_prob_mean", float(log_prob_sum / float(log_prob_count)))
        if adv_batch_count > 0:
            self.logger.record("train/adv_mean", adv_mean_accum / adv_batch_count)
            self.logger.record("train/adv_std", adv_std_accum / adv_batch_count)
        if adv_z_values:
            adv_z_tensor = torch.cat(adv_z_values)
            if adv_z_tensor.numel() > 0:
                adv_z_tensor = adv_z_tensor.to(dtype=torch.float32)
                quantiles = torch.quantile(
                    adv_z_tensor,
                    torch.tensor([0.1, 0.5, 0.9], dtype=adv_z_tensor.dtype, device=adv_z_tensor.device),
                )
                self.logger.record("train/adv_z_p10", float(quantiles[0].item()))
                self.logger.record("train/adv_z_p50", float(quantiles[1].item()))
                self.logger.record("train/adv_z_p90", float(quantiles[2].item()))
        self.logger.record("train/n_epochs_effective", float(effective_n_epochs))
        self.logger.record("train/n_epochs_completed", float(epochs_completed))
        self.logger.record("train/n_minibatches_done", float(minibatches_processed))
        self.logger.record("train/kl_early_stop", int(kl_early_stop_triggered))
        if clip_fraction_denom > 0:
            self.logger.record(
                "train/clip_fraction",
                float(clip_fraction_numer) / float(clip_fraction_denom),
            )
        if self.target_kl is not None and self.target_kl > 0.0:
            self.logger.record("train/target_kl", float(self.target_kl))
            self.logger.record("train/kl_lr_scale", float(self._kl_lr_scale))
            self.logger.record("train/kl_epoch_factor", float(self._kl_epoch_factor))
            self.logger.record("train/kl_lr_decay_applied", 0.0)
            self.logger.record("train/kl_penalty_beta", float(self.kl_beta))
            self.logger.record("train/kl_penalty_error", float(self._kl_penalty_error))
            self.logger.record("train/kl_penalty_pid_p", float(self._kl_pid_p))
            self.logger.record("train/kl_penalty_pid_i", float(self._kl_pid_i))
            self.logger.record("train/kl_penalty_pid_d", float(self._kl_pid_d))
            if kl_penalty_component_count > 0:
                self.logger.record(
                    "train/policy_loss_kl_penalty",
                    float(kl_penalty_component_total) / float(kl_penalty_component_count),
                )

        if y_true_tensor.numel() > 0 and y_pred_tensor.numel() > 0:
            y_true_np = y_true_tensor.flatten().detach().cpu().numpy().astype(np.float64)
            y_pred_np = y_pred_tensor.flatten().detach().cpu().numpy().astype(np.float64)
            self.logger.record("train/value_pred_mean", float(np.mean(y_pred_np)))
            self.logger.record("train/value_pred_std", float(np.std(y_pred_np)))
            self.logger.record("train/target_return_mean", float(np.mean(y_true_np)))
            self.logger.record("train/target_return_std", float(np.std(y_true_np)))
            diff_np = y_pred_np - y_true_np
            self.logger.record("train/value_mae", float(np.mean(np.abs(diff_np))))
            self.logger.record(
                "train/value_rmse", float(math.sqrt(np.mean(np.square(diff_np))))
            )

        self._finalize_return_stats()

        if self._popart_controller is not None and self._popart_last_stats is not None:
            old_mean, old_std = self._popart_last_stats
            new_mean = float(getattr(self, "_ret_mean_value", old_mean))
            new_std = float(getattr(self, "_ret_std_value", old_std))
            try:
                self._popart_controller.apply_live_update(
                    model=self,
                    old_mean=float(old_mean),
                    old_std=float(old_std),
                    new_mean=float(new_mean),
                    new_std=float(new_std),
                )
            except Exception:
                logging.getLogger(__name__).exception("PopArt live update failed")
            self._popart_last_stats = (float(new_mean), float(new_std))

    def _serialize_kl_penalty_state(self) -> dict[str, float]:
        return {
            "kl_beta": float(self.kl_beta),
            "kl_err_int": float(self._kl_err_int),
            "kl_err_prev": float(self._kl_err_prev),
            "kl_penalty_error": float(self._kl_penalty_error),
            "kl_pid_p": float(self._kl_pid_p),
            "kl_pid_i": float(self._kl_pid_i),
            "kl_pid_d": float(self._kl_pid_d),
        }

    def _restore_kl_penalty_state(self, state: Optional[Mapping[str, Any]]) -> None:
        if not isinstance(state, Mapping):
            return

        def _safe_float(key: str, default: float) -> float:
            value = state.get(key, default)
            try:
                value_f = float(value)
            except (TypeError, ValueError):
                return default
            if not math.isfinite(value_f):
                return default
            return value_f

        beta_value = _safe_float("kl_beta", float(self.kl_beta))
        beta_value = min(max(beta_value, self.kl_penalty_beta_min), self.kl_penalty_beta_max)
        self.kl_beta = beta_value
        self._kl_err_int = _safe_float("kl_err_int", float(self._kl_err_int))
        self._kl_err_prev = _safe_float("kl_err_prev", float(self._kl_err_prev))
        self._kl_penalty_error = _safe_float("kl_penalty_error", float(self._kl_penalty_error))
        self._kl_pid_p = _safe_float("kl_pid_p", float(self._kl_pid_p))
        self._kl_pid_i = _safe_float("kl_pid_i", float(self._kl_pid_i))
        self._kl_pid_d = _safe_float("kl_pid_d", float(self._kl_pid_d))

        integral_limit = self._kl_integral_limit()
        self._kl_err_int = float(np.clip(self._kl_err_int, -integral_limit, integral_limit))

    def get_parameters(self) -> dict[str, dict]:
        params = super().get_parameters()
        params["kl_penalty_state"] = self._serialize_kl_penalty_state()
        return params

    def set_parameters(
        self,
        load_path_or_dict: Union[str, io.BufferedIOBase, Mapping[str, Any]],
        exact_match: bool = True,
        device: Union[torch.device, str] = "auto",
    ) -> None:
        if isinstance(load_path_or_dict, Mapping):
            params: dict[str, Any] = dict(load_path_or_dict)
        else:
            _, params_loaded, _ = load_from_zip_file(
                load_path_or_dict,
                device=device,
                load_data=False,
            )
            params = dict(params_loaded)

        kl_state = params.pop("kl_penalty_state", None)
        super().set_parameters(params, exact_match=exact_match, device=device)
        self._restore_kl_penalty_state(kl_state)

    def learn(
        self,
        total_timesteps: int,
        callback: Optional[Union[BaseCallback, Sequence[BaseCallback]]] = None,
        log_interval: int = 1,
        eval_env: Optional[GymEnv] = None,
        eval_freq: int = -1,
        n_eval_episodes: int = 5,
        tb_log_name: str = "run",
        reset_num_timesteps: bool = True,
        progress_bar: bool = False,
    ) -> "DistributionalPPO":
        callbacks: list[BaseCallback] = []

        if callback is not None:
            if isinstance(callback, BaseCallback):
                callbacks.append(callback)
            else:
                callbacks.extend(callback)

        callback_for_super: Optional[BaseCallback]
        if eval_env is not None:
            eval_callback = EvalCallback(
                eval_env,
                eval_freq=eval_freq,
                n_eval_episodes=n_eval_episodes,
                warn=True,
            )
            callbacks.append(eval_callback)
            callback_for_super = (
                callbacks[0]
                if len(callbacks) == 1
                else CallbackList(callbacks)
            )
        else:
            if not callbacks:
                callback_for_super = None
            elif len(callbacks) == 1:
                callback_for_super = callbacks[0]
            else:
                callback_for_super = CallbackList(callbacks)

        return super().learn(
            total_timesteps=total_timesteps,
            callback=callback_for_super,
            log_interval=log_interval,
            tb_log_name=tb_log_name,
            reset_num_timesteps=reset_num_timesteps,
            progress_bar=progress_bar,
        )

    @classmethod
    def load(
        cls,
        path: str,
        env: Optional[GymEnv] = None,
        device: Union[str, torch.device] = "auto",
        custom_objects: Optional[dict[str, Any]] = None,
        print_system_info: bool = False,
        force_reset: bool = True,
        **kwargs: Any,
    ) -> "DistributionalPPO":
        model = super().load(
            path,
            env=env,
            device=device,
            custom_objects=custom_objects,
            print_system_info=print_system_info,
            force_reset=force_reset,
            **kwargs,
        )
        if isinstance(model, DistributionalPPO):
            if not getattr(model, "_popart_disabled_logged", False):
                model._ensure_internal_logger()
                model._initialise_popart_controller({})
            model._ensure_score_action_space()
        return model
<|MERGE_RESOLUTION|>--- conflicted
+++ resolved
@@ -7121,14 +7121,14 @@
                         mask_values_for_ev = mask_values_local.to(device=self.device)
                         valid_indices = valid_indices_local.to(device=advantages.device)
                         sample_weight = float(mask_values_for_ev.sum().item())
-<<<<<<< HEAD
+
                         if self._ev_reserve_apply_mask:
                             value_valid_indices = valid_indices
                             value_mask_weights = mask_values_for_ev
-=======
+
                         value_valid_indices = valid_indices
                         value_mask_weights = mask_values_for_ev
->>>>>>> 2389381b
+
                     else:
                         if sample_count <= 0 or sample_weight <= 0.0:
                             _reserve_ev_samples(rollout_data, None, None)
