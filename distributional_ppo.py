import itertools
import math
from collections import deque
from typing import Any, Iterable, Optional, Sequence, Type, Union

import gymnasium as gym
import numpy as np
import torch
import torch.nn.functional as F
from sb3_contrib import RecurrentPPO
from sb3_contrib.common.recurrent.policies import RecurrentActorCriticPolicy
from sb3_contrib.common.recurrent.buffers import RecurrentRolloutBuffer
from sb3_contrib.common.recurrent.type_aliases import RNNStates
from stable_baselines3.common.callbacks import BaseCallback, CallbackList, EvalCallback
from stable_baselines3.common.vec_env import VecEnv
from stable_baselines3.common.vec_env.vec_normalize import VecNormalize
from stable_baselines3.common.type_aliases import GymEnv

try:
    from stable_baselines3.common.vec_env.vec_normalize import unwrap_vec_normalize as _sb3_unwrap
except Exception:  # pragma: no cover - backcompat guard
    _sb3_unwrap = None


torch.set_float32_matmul_precision("high")


def unwrap_vec_normalize(env: VecEnv) -> Optional[VecNormalize]:
    """Backwards compatible helper to locate VecNormalize inside wrappers."""

    if _sb3_unwrap is not None:
        return _sb3_unwrap(env)

    try:
        from stable_baselines3.common.vec_env.base_vec_env import VecEnvWrapper
    except Exception:  # pragma: no cover - optional dependency guard
        return None

    candidate: Optional[VecEnv] = env
    while candidate is not None:
        if isinstance(candidate, VecNormalize):
            return candidate
        if not isinstance(candidate, VecEnvWrapper):
            break
        candidate = getattr(candidate, "venv", None)
    return None


def safe_explained_variance(y_true: np.ndarray, y_pred: np.ndarray) -> float:
    """Stable explained variance that guards against zero variance targets."""

    y_true64 = y_true.astype(np.float64)
    y_pred64 = y_pred.astype(np.float64)
    var_y = np.var(y_true64)
    if var_y == 0.0:
        return float("nan")
    return float(1.0 - np.var(y_true64 - y_pred64) / var_y)


def calculate_cvar(probs: torch.Tensor, atoms: torch.Tensor, alpha: float) -> torch.Tensor:
    """Vectorized Conditional Value at Risk for batched categorical distributions."""

    alpha_float = float(alpha)
    if not math.isfinite(alpha_float) or not (0.0 < alpha_float <= 1.0):
        raise ValueError("'alpha' must be a finite probability in the interval (0, 1]")

    if probs.dim() != 2:
        raise ValueError("'probs' must be a 2D tensor")

    batch_size, num_atoms = probs.shape
    if atoms.numel() != num_atoms:
        raise ValueError("'atoms' length must match probability dimension")

    device = probs.device
    dtype = torch.float32

    sorted_atoms, sort_indices = torch.sort(atoms.to(dtype=dtype, device=device))
    expanded_indices = sort_indices.view(1, -1).expand(batch_size, -1)
    sorted_probs = torch.gather(probs.to(dtype=dtype), 1, expanded_indices)
    cumulative_probs = torch.cumsum(sorted_probs, dim=1)

    alpha_tensor = torch.full((batch_size, 1), alpha_float, dtype=dtype, device=device)
    var_indices = torch.searchsorted(cumulative_probs.detach(), alpha_tensor).clamp(max=num_atoms - 1)

    atom_positions = torch.arange(num_atoms, device=device).view(1, -1)
    tail_mask = atom_positions < var_indices
    masked_probs = sorted_probs * tail_mask.to(dtype)
    tail_expectation = torch.sum(masked_probs * sorted_atoms.view(1, -1), dim=1)

    prev_indices = (var_indices - 1).clamp(min=0)
    prev_cum = torch.where(
        var_indices > 0,
        torch.gather(cumulative_probs, 1, prev_indices),
        torch.zeros_like(alpha_tensor),
    ).squeeze(1)

    weight_on_var = (alpha_tensor.squeeze(1) - prev_cum).clamp(min=0.0)
    var_values = sorted_atoms[var_indices.squeeze(1)]

    cvar = (tail_expectation + weight_on_var * var_values) / (alpha_float + 1e-8)
    return cvar


class DistributionalPPO(RecurrentPPO):
    """Distributional PPO with CVaR regularisation and entropy scheduling."""

    @staticmethod
    def _clone_states_to_device(
        states: Optional[RNNStates | tuple[torch.Tensor, ...]], device: torch.device
    ) -> Optional[RNNStates | tuple[torch.Tensor, ...]]:
        if states is None:
            return None

        if hasattr(states, "pi") and hasattr(states, "vf"):
            pi_states = tuple(state.to(device) for state in states.pi)
            vf_states = tuple(state.to(device) for state in states.vf)
            return RNNStates(pi=pi_states, vf=vf_states)

        return tuple(state.to(device) for state in states)

    @staticmethod
    def _extract_actor_states(
        states: Optional[RNNStates | tuple[torch.Tensor, ...]]
    ) -> Optional[tuple[torch.Tensor, ...]]:
        if states is None:
            return None

        if hasattr(states, "pi"):
            return tuple(states.pi)

        return tuple(states)

    @staticmethod
    def _coerce_value_target_scale(value_target_scale: Union[str, float]) -> float:
        if isinstance(value_target_scale, str):
            normalized = value_target_scale.strip().lower()
            if normalized in {"percent", "percents", "percentage", "%"}:
                scale = 100.0
            elif normalized in {"bps", "basis_points", "basis-point", "basis points"}:
                scale = 10000.0
            else:
                raise ValueError(
                    "Unsupported value_target_scale string. Use 'percent', 'bps', or provide a positive float."
                )
        else:
            try:
                scale = float(value_target_scale)
            except (TypeError, ValueError) as exc:
                raise ValueError(
                    f"Invalid value_target_scale={value_target_scale!r}; expected positive float or recognised alias."
                ) from exc

        if not math.isfinite(scale) or scale <= 0.0:
            raise ValueError(
                f"'value_target_scale' must be a positive finite value, got {value_target_scale!r}"
            )
        return scale

    def __init__(
        self,
        policy: Union[str, Type[RecurrentActorCriticPolicy]],
        env: Union[VecEnv, str],
        cql_alpha: float = 1.0,
        cql_beta: float = 5.0,
        cvar_alpha: float = 0.05,
        cvar_weight: float = 0.5,
        cvar_cap: Optional[float] = None,
        v_range_ema_alpha: float = 0.01,
        value_target_scale: Union[str, float] = "percent",
        bc_warmup_steps: int = 0,
        bc_decay_steps: int = 0,
        bc_final_coef: Optional[float] = None,
        ent_coef_final: Optional[float] = None,
        ent_coef_decay_steps: int = 0,
        ent_coef_plateau_window: int = 0,
        ent_coef_plateau_tolerance: float = 0.0,
        ent_coef_plateau_min_updates: int = 0,
        target_kl: Optional[float] = None,
        kl_lr_decay: float = 0.5,
        kl_epoch_decay: float = 0.5,
        kl_lr_scale_min: float = 0.01,
        kl_exceed_stop_fraction: float = 0.4,
        kl_penalty_beta: float = 0.0,
        kl_penalty_beta_min: float = 0.0,
        kl_penalty_beta_max: float = 0.1,
        kl_penalty_increase: float = 1.5,
        kl_penalty_decrease: float = 0.75,
        ppo_clip_range: Optional[float] = None,
        use_torch_compile: bool = False,
        microbatch_size: Optional[int] = None,
        gradient_accumulation_steps: Optional[int] = None,
        **kwargs: Any,
    ) -> None:
        self._last_lstm_states: Optional[RNNStates | tuple[torch.Tensor, ...]] = None
        self._last_rollout_entropy: float = 0.0
        self._update_calls: int = 0

        if not math.isfinite(kl_lr_scale_min):
            raise ValueError("'kl_lr_scale_min' must be finite")
        kl_lr_scale_min_value = float(kl_lr_scale_min)
        if kl_lr_scale_min_value <= 0.0:
            raise ValueError("'kl_lr_scale_min' must be strictly positive")
        kl_lr_scale_min_requested: Optional[float] = None
        if abs(kl_lr_scale_min_value - 0.01) > 1e-12:
            kl_lr_scale_min_requested = kl_lr_scale_min_value

        kwargs_local = dict(kwargs)

        if ppo_clip_range is not None:
            clip_range_candidate = ppo_clip_range
        else:
            clip_range_candidate = kwargs_local.pop("clip_range", 0.05)
        clip_range_value = float(clip_range_candidate)
        if not math.isfinite(clip_range_value) or clip_range_value <= 0.0:
            raise ValueError("'ppo_clip_range' must be a positive finite value")
        kwargs_local["clip_range"] = clip_range_value

        if target_kl is not None:
            target_kl_candidate = target_kl
        else:
            target_kl_candidate = kwargs_local.pop("target_kl", 0.5)
        target_kl_value: Optional[float]
        if target_kl_candidate is None:
            target_kl_value = None
        else:
            target_kl_value = float(target_kl_candidate)
            if not math.isfinite(target_kl_value) or target_kl_value < 0.0:
                raise ValueError("'target_kl' must be non-negative and finite when provided")
        if target_kl_value is None:
            kwargs_local["target_kl"] = None
        else:
            kwargs_local["target_kl"] = target_kl_value

        self.cql_alpha = float(cql_alpha)
        self.cql_beta = float(cql_beta)
        self.cvar_alpha = float(cvar_alpha)
        if not math.isfinite(self.cvar_alpha) or not (0.0 < self.cvar_alpha <= 1.0):
            raise ValueError("'cvar_alpha' must be a finite probability in the interval (0, 1]")
        self.cvar_weight = float(cvar_weight)
        if cvar_cap is not None and cvar_cap <= 0.0:
            raise ValueError("'cvar_cap' must be positive when provided")
        self.cvar_cap = float(cvar_cap) if cvar_cap is not None else None

        self.v_range_ema_alpha = float(v_range_ema_alpha)
        if not (0.0 < self.v_range_ema_alpha <= 1.0):
            raise ValueError("'v_range_ema_alpha' must be in (0, 1]")

        self.value_target_scale = self._coerce_value_target_scale(value_target_scale)
        self._value_clip_limit_scaled: Optional[float] = None

        super().__init__(policy=policy, env=env, **kwargs_local)

        self._configure_gradient_accumulation(
            microbatch_size=microbatch_size,
            grad_steps=gradient_accumulation_steps,
        )

        self.running_v_min = 0.0
        self.running_v_max = 0.0
        self.v_range_initialized = False

        clip_limit_unscaled = getattr(self.policy, "value_clip_limit", None)
        self._value_clip_limit_unscaled: Optional[float]
        if clip_limit_unscaled is None:
            self._value_clip_limit_unscaled = None
            self._value_clip_limit_scaled = None
        else:
            clip_limit_unscaled_f = float(clip_limit_unscaled)
            if clip_limit_unscaled_f <= 0.0 or not math.isfinite(clip_limit_unscaled_f):
                raise ValueError(
                    f"Invalid 'value_clip_limit' for distributional value head: {clip_limit_unscaled}"
                )
            self._value_clip_limit_unscaled = clip_limit_unscaled_f
            self._value_clip_limit_scaled = clip_limit_unscaled_f * self.value_target_scale

        self.bc_warmup_steps = max(0, int(bc_warmup_steps))
        self.bc_decay_steps = max(0, int(bc_decay_steps))
        self.bc_initial_coef = float(self.cql_alpha)
        self.bc_final_coef = float(bc_final_coef) if bc_final_coef is not None else 0.0
        self._current_bc_coef = float(self.bc_initial_coef)

        self.ent_coef_initial = float(self.ent_coef)
        self.ent_coef_final = (
            float(ent_coef_final) if ent_coef_final is not None else float(self.ent_coef_initial)
        )
        self.ent_coef_decay_steps = max(0, int(ent_coef_decay_steps))
        self.entropy_plateau_window = max(0, int(ent_coef_plateau_window))
        self.entropy_plateau_tolerance = float(ent_coef_plateau_tolerance)
        self.entropy_plateau_min_updates = max(0, int(ent_coef_plateau_min_updates))
        self._entropy_window: Optional[deque[tuple[int, float]]] = (
            deque(maxlen=self.entropy_plateau_window) if self.entropy_plateau_window > 0 else None
        )
        self._entropy_plateau = False
        self._entropy_decay_start_update: Optional[int] = None
        self._last_entropy_slope = 0.0

        if self._entropy_window is None and self.ent_coef_decay_steps > 0:
            self._entropy_decay_start_update = 0

        self.lr_scheduler = getattr(self.policy, "optimizer_scheduler", None)

        if use_torch_compile and self.device.type == "cuda":
            self.policy = torch.compile(self.policy, mode="reduce-overhead")

        # --- KL-adaptive training controls ----------------------------------------------------
        self.kl_lr_decay = float(kl_lr_decay)
        if not (0.0 < self.kl_lr_decay < 1.0):
            raise ValueError("'kl_lr_decay' must be in (0, 1)")
        self.kl_epoch_decay = float(kl_epoch_decay)
        if not (0.0 < self.kl_epoch_decay <= 1.0):
            raise ValueError("'kl_epoch_decay' must be in (0, 1]")
        self._kl_min_lr = 1e-6
        self._kl_lr_scale = 1.0
        self._kl_lr_scale_min = kl_lr_scale_min_value
        self._base_lr_schedule = self.lr_schedule

        def _scaled_lr_schedule(progress_remaining: float) -> float:
            base_lr = self._base_lr_schedule(progress_remaining)
            scaled_lr = base_lr * self._kl_lr_scale
            return float(max(scaled_lr, self._kl_min_lr))

        self.lr_schedule = _scaled_lr_schedule
        self._base_n_epochs = max(1, int(self.n_epochs))
        self._kl_epoch_factor = 1.0
        self._kl_epoch_factor_min = 1.0 / float(self._base_n_epochs)
        self._kl_base_param_lrs: list[float] = []
        self._refresh_kl_base_lrs()

        self.kl_exceed_stop_fraction = float(kl_exceed_stop_fraction)
        if not (0.0 <= self.kl_exceed_stop_fraction <= 1.0):
            raise ValueError("'kl_exceed_stop_fraction' must be within [0, 1]")

        beta_min = max(0.0, float(kl_penalty_beta_min))
        beta_max = max(beta_min, float(kl_penalty_beta_max))
        beta_initial = float(kl_penalty_beta)
        if not math.isfinite(beta_initial):
            raise ValueError("'kl_penalty_beta' must be finite")
        beta_initial = min(max(beta_initial, beta_min), beta_max)
        self._kl_penalty_beta = beta_initial
        self.kl_penalty_beta_min = beta_min
        self.kl_penalty_beta_max = beta_max
        self.kl_penalty_increase = max(1.0, float(kl_penalty_increase))
        self.kl_penalty_decrease = float(kl_penalty_decrease)
        if not (0.0 < self.kl_penalty_decrease <= 1.0):
            raise ValueError("'kl_penalty_decrease' must be in (0, 1]")

        self._fixed_clip_range = clip_range_value
        self.clip_range = lambda _: self._fixed_clip_range
        self.target_kl = target_kl_value

        self.normalize_advantage = True

        if kl_lr_scale_min_requested is not None:
            self.logger.record("warn/kl_lr_scale_min_requested", float(kl_lr_scale_min_requested))
            self.logger.record("warn/kl_lr_scale_min_effective", float(self._kl_lr_scale_min))

    def _configure_gradient_accumulation(
        self,
        microbatch_size: Optional[int],
        grad_steps: Optional[int],
    ) -> None:
        batch_size = int(self.batch_size)
        if batch_size <= 0:
            raise ValueError("'batch_size' must be positive to configure gradient accumulation")

        grad_steps_local = None if grad_steps is None else int(grad_steps)
        micro_size_local = None if microbatch_size is None else int(microbatch_size)

        if grad_steps_local is not None and grad_steps_local <= 0:
            raise ValueError("'gradient_accumulation_steps' must be a positive integer")
        if micro_size_local is not None and micro_size_local <= 0:
            raise ValueError("'microbatch_size' must be a positive integer")

        if grad_steps_local is None and micro_size_local is None:
            micro_size_local = batch_size
            grad_steps_local = 1
        elif grad_steps_local is None:
            if batch_size % micro_size_local != 0:
                raise ValueError("'microbatch_size' must evenly divide batch_size")
            grad_steps_local = batch_size // micro_size_local
        elif micro_size_local is None:
            if batch_size % grad_steps_local != 0:
                raise ValueError("'gradient_accumulation_steps' must evenly divide batch_size")
            micro_size_local = batch_size // grad_steps_local
        else:
            if micro_size_local * grad_steps_local != batch_size:
                if batch_size % micro_size_local != 0 or batch_size // micro_size_local != grad_steps_local:
                    raise ValueError(
                        "microbatch_size * gradient_accumulation_steps must equal batch_size"
                    )

        self._microbatch_size = int(micro_size_local)
        self._grad_accumulation_steps = int(grad_steps_local)


    def _refresh_kl_base_lrs(self) -> None:
        """Cache optimiser base LRs before KL scaling is applied."""

        optimizer = getattr(self.policy, "optimizer", None)
        if optimizer is None:
            self._kl_base_param_lrs = []
            return

        scale = float(getattr(self, "_kl_lr_scale", 1.0))
        if scale <= 0.0:
            scale = 1.0

        base_lrs: list[float] = []
        for group in getattr(optimizer, "param_groups", []):
            current_lr = float(group.get("lr", 0.0))
            base_lr = current_lr / scale if scale != 0.0 else current_lr
            group["_kl_base_lr"] = base_lr
            base_lrs.append(base_lr)

        self._kl_base_param_lrs = base_lrs

    def _apply_lr_decay(self, requested_decay: float) -> float:
        """Reduce optimizer LR by ``requested_decay`` (capped by ``_kl_lr_scale_min``)."""

        if requested_decay <= 0.0:
            return 1.0

        previous_scale = self._kl_lr_scale
        proposed_scale = previous_scale * requested_decay
        if proposed_scale < self._kl_lr_scale_min:
            self._kl_lr_scale = self._kl_lr_scale_min
        else:
            self._kl_lr_scale = proposed_scale

        if previous_scale <= 0.0:
            actual_decay = 1.0
        else:
            actual_decay = self._kl_lr_scale / previous_scale

        for param_group in self.policy.optimizer.param_groups:
            new_lr = max(param_group["lr"] * actual_decay, self._kl_min_lr)
            param_group["lr"] = new_lr
            if "initial_lr" in param_group:
                param_group["initial_lr"] = max(param_group["initial_lr"] * actual_decay, self._kl_min_lr)

        if self.lr_scheduler is not None and hasattr(self.lr_scheduler, "base_lrs"):
            self.lr_scheduler.base_lrs = [
                max(lr * actual_decay, self._kl_min_lr) for lr in self.lr_scheduler.base_lrs
            ]

        self._refresh_kl_base_lrs()
        self.logger.record("train/kl_lr_scale", float(self._kl_lr_scale))
        return actual_decay

    def _apply_epoch_decay(self) -> float:
        """Shrink effective epoch multiplier respecting minimum of one epoch."""

        previous_factor = self._kl_epoch_factor
        proposed_factor = previous_factor * self.kl_epoch_decay
        proposed_factor = min(proposed_factor, 1.0)
        if proposed_factor < self._kl_epoch_factor_min:
            self._kl_epoch_factor = self._kl_epoch_factor_min
        else:
            self._kl_epoch_factor = proposed_factor

        if previous_factor <= 0.0:
            return 1.0
        return self._kl_epoch_factor / previous_factor

    def _adjust_kl_penalty(self, observed_kl: float) -> None:
        """Adapt the KL penalty strength based on observed divergence."""

        if self._kl_penalty_beta <= 0.0:
            return
        if self.target_kl is None or self.target_kl <= 0.0:
            return

        if not math.isfinite(observed_kl):
            return

        if observed_kl > float(self.target_kl):
            updated_beta = self._kl_penalty_beta * self.kl_penalty_increase
            updated_beta = min(updated_beta, self.kl_penalty_beta_max)
        else:
            updated_beta = self._kl_penalty_beta * self.kl_penalty_decrease
            updated_beta = max(updated_beta, self.kl_penalty_beta_min)

        if not math.isfinite(updated_beta):
            updated_beta = self.kl_penalty_beta_max

        self._kl_penalty_beta = updated_beta
        self.logger.record("train/kl_penalty_beta", float(self._kl_penalty_beta))

    def _handle_kl_divergence(self, approx_kl: float) -> tuple[float, float]:
        """React to KL overshoot by reducing LR and future epoch budget."""

        lr_decay = self._apply_lr_decay(self.kl_lr_decay)
        epoch_decay = self._apply_epoch_decay()
        self.logger.record("train/kl_last_exceeded", approx_kl)
        self.logger.record("train/kl_lr_decay_applied", lr_decay)
        self.logger.record("train/kl_epoch_decay_applied", epoch_decay)
        return lr_decay, epoch_decay

    def parameters(self, recurse: bool = True):  # type: ignore[override]
        return self.policy.parameters(recurse)

    def _update_bc_coef(self) -> float:
        if self.bc_decay_steps <= 0:
            self._current_bc_coef = self.bc_initial_coef
            return self._current_bc_coef

        timesteps_after_warmup = max(0, self.num_timesteps - self.bc_warmup_steps)
        if timesteps_after_warmup <= 0:
            self._current_bc_coef = self.bc_initial_coef
            return self._current_bc_coef

        decay_progress = min(1.0, timesteps_after_warmup / max(1, self.bc_decay_steps))
        self._current_bc_coef = (
            self.bc_initial_coef + (self.bc_final_coef - self.bc_initial_coef) * decay_progress
        )
        return self._current_bc_coef

    def _update_ent_coef(self, update_index: int) -> float:
        if self.ent_coef_decay_steps <= 0:
            self.ent_coef = float(self.ent_coef_final)
            return self.ent_coef

        if self._entropy_decay_start_update is None:
            self.ent_coef = float(self.ent_coef_initial)
            return self.ent_coef

        steps_since_start = max(0, update_index - self._entropy_decay_start_update)
        progress = min(1.0, steps_since_start / float(self.ent_coef_decay_steps))
        self.ent_coef = float(
            self.ent_coef_initial + (self.ent_coef_final - self.ent_coef_initial) * progress
        )
        return self.ent_coef

    def _maybe_update_entropy_schedule(self, update_index: int, avg_entropy: float) -> None:
        if self._entropy_window is None:
            self._last_entropy_slope = 0.0
            if self._entropy_decay_start_update is None and self.ent_coef_decay_steps > 0:
                self._entropy_decay_start_update = 0
            return

        self._entropy_window.append((update_index, avg_entropy))
        if len(self._entropy_window) < 2:
            self._last_entropy_slope = 0.0
            return

        xs = torch.tensor([item[0] for item in self._entropy_window], dtype=torch.float32)
        ys = torch.tensor([item[1] for item in self._entropy_window], dtype=torch.float32)
        xs_centered = xs - xs.mean()
        ys_centered = ys - ys.mean()
        denom = torch.sum(xs_centered * xs_centered).item()
        if denom <= 1e-8:
            self._last_entropy_slope = 0.0
        else:
            self._last_entropy_slope = float(torch.sum(xs_centered * ys_centered).item() / (denom + 1e-8))

        window_filled = len(self._entropy_window) == self.entropy_plateau_window
        ready_for_decay = (
            self.ent_coef_decay_steps > 0
            and self._entropy_decay_start_update is None
            and window_filled
            and update_index >= self.entropy_plateau_min_updates
        )
        if not ready_for_decay:
            return

        if abs(self._last_entropy_slope) <= self.entropy_plateau_tolerance and not self._entropy_plateau:
            self._entropy_plateau = True
            self._entropy_decay_start_update = update_index

    def collect_rollouts(
        self,
        env: VecEnv,
        callback: BaseCallback,
        rollout_buffer: RecurrentRolloutBuffer,
        n_rollout_steps: int,
    ) -> bool:
        if not isinstance(rollout_buffer, RecurrentRolloutBuffer):
            raise TypeError(
                "DistributionalPPO requires a RecurrentRolloutBuffer for recurrent policies"
            )
        assert self._last_obs is not None, "No previous observation was provided"

        if self._last_lstm_states is None:
            init_states = self.policy.recurrent_initial_state
            self._last_lstm_states = self._clone_states_to_device(init_states, self.device)

        self.policy.set_training_mode(False)

        vec_normalize_env: Optional[VecNormalize] = None
        for candidate_env in (env, getattr(self, "env", None)):
            if candidate_env is None:
                continue
            if isinstance(candidate_env, VecNormalize):
                vec_normalize_env = candidate_env
            else:
                try:
                    vec_normalize_env = unwrap_vec_normalize(candidate_env)
                except ValueError:
                    vec_normalize_env = None
            if vec_normalize_env is not None:
                break

        if vec_normalize_env is not None and getattr(vec_normalize_env, "norm_reward", False):
            raise AssertionError("VecNormalize reward normalization must be disabled to recover raw ΔPnL.")

        entropy_loss_total = 0.0
        entropy_loss_count = 0

        n_steps = 0
        rollout_buffer.reset()
        callback.on_rollout_start()

        while n_steps < n_rollout_steps:
            with torch.no_grad():
                obs_tensor = self.policy.obs_to_tensor(self._last_obs)[0]
                episode_starts = torch.as_tensor(
                    self._last_episode_starts, dtype=torch.float32, device=self.device
                )
                actions, _, log_probs, self._last_lstm_states = self.policy.forward(
                    obs_tensor, self._last_lstm_states, episode_starts
                )
                value_logits = self.policy.last_value_logits

            if value_logits is None:
                raise RuntimeError("Policy did not cache value logits during forward pass")

            probs = torch.softmax(value_logits, dim=1)
            scalar_values = (probs * self.policy.atoms).sum(dim=1, keepdim=True).detach()

            if self._value_clip_limit_scaled is not None:
                scalar_values = torch.clamp(
                    scalar_values,
                    min=-self._value_clip_limit_scaled,
                    max=self._value_clip_limit_scaled,
                )

            scalar_values = scalar_values / self.value_target_scale
            if self._value_clip_limit_unscaled is not None:
                scalar_values = torch.clamp(
                    scalar_values,
                    min=-self._value_clip_limit_unscaled,
                    max=self._value_clip_limit_unscaled,

                )

            actions_np = actions.cpu().numpy()
            if isinstance(self.action_space, gym.spaces.Box):
                clipped_actions = np.clip(actions_np, self.action_space.low, self.action_space.high)
            else:
                clipped_actions = actions_np

            new_obs, rewards, dones, infos = env.step(clipped_actions)

            raw_rewards = rewards
            if vec_normalize_env is not None and hasattr(vec_normalize_env, "get_original_reward"):
                raw_rewards = vec_normalize_env.get_original_reward()
            raw_rewards = np.asarray(raw_rewards, dtype=np.float32)
            if raw_rewards.size > 0:
                self.logger.record("rollout/raw_reward_mean", float(np.mean(raw_rewards)))

            scaled_rewards = raw_rewards / self.value_target_scale

            self.num_timesteps += env.num_envs

            callback.update_locals(locals())
            if callback.on_step() is False:
                return False

            self._update_info_buffer(infos)
            n_steps += 1

            if isinstance(self.action_space, gym.spaces.Discrete):
                actions_np = actions_np.reshape(-1, 1)

            rollout_buffer.add(
                self._last_obs,
                actions_np,
                scaled_rewards,
                self._last_episode_starts,
                scalar_values.squeeze(-1),
                log_probs,
                lstm_states=self._last_lstm_states,
            )

            entropy_loss_total += float(-log_probs.mean().item())
            entropy_loss_count += 1

            self._last_obs = new_obs
            self._last_episode_starts = dones

        with torch.no_grad():
            obs_tensor = self.policy.obs_to_tensor(new_obs)[0]
            episode_starts = torch.as_tensor(dones, dtype=torch.float32, device=self.device)
            _, _, _, _ = self.policy.forward(obs_tensor, self._last_lstm_states, episode_starts)
            last_value_logits = self.policy.last_value_logits

        if last_value_logits is None:
            raise RuntimeError("Policy did not cache value logits during terminal forward pass")

        last_probs = torch.softmax(last_value_logits, dim=1)
        last_scalar_values = (last_probs * self.policy.atoms).sum(dim=1)

        if self._value_clip_limit_scaled is not None:
            last_scalar_values = torch.clamp(
                last_scalar_values,
                min=-self._value_clip_limit_scaled,
                max=self._value_clip_limit_scaled,
            )

        last_scalar_values = last_scalar_values / self.value_target_scale
        if self._value_clip_limit_unscaled is not None:
            last_scalar_values = torch.clamp(
                last_scalar_values,
                min=-self._value_clip_limit_unscaled,
                max=self._value_clip_limit_unscaled,
            )

        rollout_buffer.compute_returns_and_advantage(last_values=last_scalar_values, dones=dones)
        callback.on_rollout_end()

        if entropy_loss_count > 0:
            self._last_rollout_entropy = entropy_loss_total / float(entropy_loss_count)
            self.logger.record("rollout/policy_entropy", self._last_rollout_entropy)
        else:
            self._last_rollout_entropy = 0.0

        return True

    def train(self) -> None:
        self.policy.set_training_mode(True)
        self._update_learning_rate(self.policy.optimizer)
        self._refresh_kl_base_lrs()
        clip_range = self.clip_range(self._current_progress_remaining)

        current_update = self._update_calls
        self._update_ent_coef(current_update)

        returns_tensor = torch.as_tensor(
            self.rollout_buffer.returns, device=self.device, dtype=torch.float32
        ).flatten()
        scaled_returns_tensor = returns_tensor * self.value_target_scale

        if self._value_clip_limit_unscaled is not None:
            # ``min_half_range`` is used in the scaled value domain so we must rely on the
            # scaled clip limit.  The previous implementation divided by
            # ``value_target_scale`` before overwriting the result which effectively
            # nullified the clip limit and collapsed the support when the scale was
            # large.  Using the pre-computed scaled limit keeps the support width
            # consistent with the applied clipping.
            min_half_range = float(self._value_clip_limit_scaled)
        else:
            with torch.no_grad():
                min_half_range = float(torch.max(torch.abs(self.policy.atoms)).item())
        if not math.isfinite(min_half_range):
            min_half_range = 0.0

        if scaled_returns_tensor.numel() == 0:
            v_min = -min_half_range
            v_max = min_half_range
        else:
            quantile_bounds = torch.tensor(
                [0.05, 0.95], device=scaled_returns_tensor.device, dtype=scaled_returns_tensor.dtype
            )
            v_low, v_high = torch.quantile(scaled_returns_tensor, quantile_bounds)
            v_min = float(v_low.item())
            v_max = float(v_high.item())

        if not math.isfinite(v_min) or not math.isfinite(v_max):
            raise RuntimeError(
                f"Encountered non-finite return bounds when updating value support: {v_min}, {v_max}"
            )

        if v_max <= v_min:
            center = v_min
            half_range = 0.0
        else:
            center = 0.5 * (v_max + v_min)
            half_range = 0.5 * (v_max - v_min)

        half_range = max(half_range, min_half_range)

        # ``half_range`` already lives in the scaled space; dividing by the scale made
        # the padding negligibly small (e.g. 1e-8 for percentage targets).  Scaling the
        # minimum padding keeps it meaningful regardless of the chosen value scale.
        padding = max(1e-6 * self.value_target_scale, half_range * 0.05)

        half_range += padding
        v_min = center - half_range
        v_max = center + half_range

        if v_max <= v_min:
            raise RuntimeError(
                f"Failed to compute a valid value support range: v_min={v_min}, v_max={v_max}"
            )

        if not self.v_range_initialized:
            self.running_v_min = v_min
            self.running_v_max = v_max
            self.v_range_initialized = True
        else:
            alpha = self.v_range_ema_alpha
            self.running_v_min = float((1.0 - alpha) * self.running_v_min + alpha * v_min)
            self.running_v_max = float((1.0 - alpha) * self.running_v_max + alpha * v_max)

        if self.running_v_max <= self.running_v_min:
            self.running_v_min = v_min
            self.running_v_max = v_max

        self.policy.update_atoms(self.running_v_min, self.running_v_max)


        running_v_min_unscaled = self.running_v_min / self.value_target_scale
        running_v_max_unscaled = self.running_v_max / self.value_target_scale

        self.logger.record("train/v_min", running_v_min_unscaled)
        self.logger.record("train/v_max", running_v_max_unscaled)
        self.logger.record("train/v_min_scaled", self.running_v_min)
        self.logger.record("train/v_max_scaled", self.running_v_max)
        self.logger.record("train/value_target_scale", float(self.value_target_scale))
        if self._value_clip_limit_unscaled is not None:
            self.logger.record("train/value_clip_limit", float(self._value_clip_limit_unscaled))

        if not (0.0 < float(self.gamma) <= 1.0):
            raise RuntimeError(f"Invalid discount factor 'gamma': {self.gamma}")
        if not (0.0 <= float(self.gae_lambda) <= 1.0):
            raise RuntimeError(f"Invalid GAE lambda 'gae_lambda': {self.gae_lambda}")

        self.logger.record("train/gamma", float(self.gamma))
        self.logger.record("train/gae_lambda", float(self.gae_lambda))

        bc_coef = self._update_bc_coef()
        self.logger.record("train/policy_bc_coef", bc_coef)

        policy_entropy_sum = 0.0
        policy_entropy_count = 0
        policy_entropy_volume_sum = 0.0
        policy_entropy_volume_count = 0
        approx_kl_divs: list[float] = []
        target_return_batches: list[torch.Tensor] = []
        mean_value_batches: list[torch.Tensor] = []
        last_optimizer_lr: Optional[float] = None
        last_scheduler_lr: Optional[float] = None
        kl_exceed_fraction_latest = 0.0

        policy_loss_value = 0.0
        policy_loss_ppo_value = 0.0
        policy_loss_bc_value = 0.0
        policy_loss_bc_weighted_value = 0.0
        critic_loss_value = 0.0
        cvar_raw_value = 0.0
        cvar_loss_value = 0.0
        cvar_term_value = 0.0
        total_loss_value = 0.0

        adv_mean_accum = 0.0
        adv_std_accum = 0.0
        adv_batch_count = 0

        value_logits_final: Optional[torch.Tensor] = None
        value_mse_value = 0.0

        clip_fraction_numer = 0.0
        clip_fraction_denom = 0
        ratio_sum = 0.0
        ratio_sq_sum = 0.0
        ratio_count = 0
        log_prob_sum = 0.0
        log_prob_count = 0
        adv_z_values: list[torch.Tensor] = []
        approx_kl_exceed_count = 0
        minibatches_processed = 0
        kl_penalty_component_total = 0.0
        kl_penalty_component_count = 0

        base_n_epochs = max(1, int(self.n_epochs))
        if base_n_epochs != self._base_n_epochs:
            self._base_n_epochs = base_n_epochs
            self._kl_epoch_factor_min = 1.0 / float(self._base_n_epochs)
            self._kl_epoch_factor = min(max(self._kl_epoch_factor, self._kl_epoch_factor_min), 1.0)

        effective_n_epochs = max(1, int(round(self._base_n_epochs * self._kl_epoch_factor)))
        kl_early_stop_triggered = False
        epochs_completed = 0
        approx_kl_latest = 0.0




        effective_batch_size = int(self.batch_size)
        if effective_batch_size <= 0:
            raise RuntimeError("PPO batch_size must be positive for training")
        microbatch_size_effective = max(
            1, int(getattr(self, "_microbatch_size", effective_batch_size))
        )
        grad_accum_steps = max(
            1, int(getattr(self, "_grad_accumulation_steps", 1))
        )
        if effective_batch_size % microbatch_size_effective != 0:
            raise RuntimeError(
                "Configured batch_size must be divisible by microbatch_size; adjust n_steps, n_envs, or microbatch_size"
            )

        def _prepare_minibatch_iterator() -> tuple[Optional[Iterable[tuple[Any, ...]]], int]:
            microbatches = list(self.rollout_buffer.get(microbatch_size_effective))
            if not microbatches:
                return None, effective_batch_size
            total_micro = len(microbatches)
            if total_micro % grad_accum_steps != 0:
                raise RuntimeError(
                    "Rollout buffer produced incomplete micro-batch bucket; ensure n_steps * n_envs is divisible by batch_size and microbatch_size"
                )

            def _grouped_microbatches() -> Iterable[tuple[Any, ...]]:
                for start_idx in range(0, total_micro, grad_accum_steps):
                    yield tuple(microbatches[start_idx:start_idx + grad_accum_steps])

            expected_batch = microbatch_size_effective * grad_accum_steps
            return _grouped_microbatches(), expected_batch

        for _ in range(effective_n_epochs):
            minibatch_iterator, expected_batch_size = _prepare_minibatch_iterator()
            if minibatch_iterator is None:
                self.logger.record("warn/empty_rollout_buffer", 1.0)
                break

            epochs_completed += 1
            self.logger.record("train/expected_batch_size", float(expected_batch_size))
            self.logger.record("train/microbatch_size", float(microbatch_size_effective))
            self.logger.record("train/grad_accum_steps", float(grad_accum_steps))

            for microbatch_group in minibatch_iterator:
                minibatches_processed += 1
                microbatch_items = tuple(microbatch_group)
                sample_counts = [int(data.advantages.shape[0]) for data in microbatch_items]
                bucket_target_size = int(sum(sample_counts))
                if bucket_target_size <= 0:
                    self.logger.record("warn/empty_microbatch_group", 1.0)
                    continue
                self.logger.record("train/actual_batch_size", float(bucket_target_size))
                clip_range = float(self.clip_range(self._current_progress_remaining))
                self.policy.optimizer.zero_grad(set_to_none=True)

                bucket_policy_loss_value = 0.0
                bucket_policy_loss_ppo_value = 0.0
                bucket_policy_loss_bc_value = 0.0
                bucket_policy_loss_bc_weighted_value = 0.0
                bucket_critic_loss_value = 0.0
                bucket_cvar_raw_value = 0.0
                bucket_cvar_loss_value = 0.0
                bucket_cvar_term_value = 0.0
                bucket_total_loss_value = 0.0
                bucket_value_mse_value = 0.0
                bucket_value_logits_fp32: Optional[torch.Tensor] = None
                approx_kl_weighted_sum = 0.0
                bucket_sample_count = 0

                for rollout_data, sample_count in zip(microbatch_items, sample_counts):
                    _values, log_prob, entropy = self.policy.evaluate_actions(
                        rollout_data.observations,
                        rollout_data.actions,
                        rollout_data.lstm_states,
                        rollout_data.episode_starts,
                    )

                    advantages = rollout_data.advantages
                    if sample_count <= 0:
                        continue
                    bucket_sample_count += sample_count
                    weight = float(sample_count) / float(bucket_target_size)

                    with torch.no_grad():
                        adv_mean_tensor = advantages.mean()
                        adv_std_tensor = advantages.std(unbiased=False)
                        adv_std_tensor_clamped = torch.clamp(adv_std_tensor, min=1e-8)
                    adv_mean = float(adv_mean_tensor.item())
                    adv_std = float(adv_std_tensor.item())
                    adv_mean_accum += adv_mean
                    adv_std_accum += adv_std
                    adv_batch_count += 1

                    advantages = (advantages - adv_mean_tensor) / adv_std_tensor_clamped
                    with torch.no_grad():
                        adv_z_values.append(advantages.detach().cpu())

                    log_ratio = log_prob - rollout_data.old_log_prob
                    ratio = torch.exp(log_ratio)
                    policy_loss_1 = advantages * ratio
                    policy_loss_2 = advantages * torch.clamp(ratio, 1 - clip_range, 1 + clip_range)
                    policy_loss_ppo = -torch.min(policy_loss_1, policy_loss_2).mean()

                    with torch.no_grad():
                        ratio_detached = ratio.detach()
                        clip_mask = ratio_detached.sub(1.0).abs() > clip_range
                        clipped = clip_mask.float().mean()
                        self.logger.record("train/clip_fraction_batch", float(clipped.item()))
                        ratio_sum += float(ratio_detached.sum().item())
                        ratio_sq_sum += float((ratio_detached.square()).sum().item())
                        ratio_count += int(ratio_detached.numel())
                        clip_fraction_numer += float(clip_mask.sum().item())
                        clip_fraction_denom += int(clip_mask.numel())

                        log_prob_detached = log_prob.detach()
                        log_prob_sum += float(log_prob_detached.sum().item())
                        log_prob_count += int(log_prob_detached.numel())

                    if bc_coef <= 0.0:
                        policy_loss_bc = advantages.new_zeros(())
                        policy_loss_bc_weighted = policy_loss_bc
                    else:
                        with torch.no_grad():
                            weights = torch.exp(advantages / self.cql_beta)
                            weights = torch.clamp(weights, max=100.0)
                        policy_loss_bc = (-log_prob * weights).mean()
                        policy_loss_bc_weighted = policy_loss_bc * bc_coef

                    policy_loss = policy_loss_ppo + policy_loss_bc_weighted
                    if self._kl_penalty_beta > 0.0:
                        kl_penalty_sample = (rollout_data.old_log_prob - log_prob).mean()
                        kl_penalty_component = self._kl_penalty_beta * kl_penalty_sample
                        policy_loss = policy_loss + kl_penalty_component
                        kl_penalty_component_total += float(kl_penalty_component.item())
                        kl_penalty_component_count += 1

                    if entropy is None:
                        entropy_loss = -torch.mean(-log_prob)
                    else:
                        entropy_loss = -torch.mean(entropy)

                    with torch.no_grad():
                        actor_states = self._extract_actor_states(rollout_data.lstm_states)
                        dist_output = self.policy.get_distribution(
                            rollout_data.observations,
                            actor_states,
                            rollout_data.episode_starts,
                        )
                        # Some recurrent policies (including custom ones used in
                        # this project) return auxiliary data such as the updated
                        # RNN states alongside the action distribution.  The
                        # original implementation assumed that
                        # ``get_distribution`` always returned the distribution
                        # instance directly which is not true anymore after the
                        # recent policy refactor.  When the method returns a
                        # tuple, the actual distribution object is the first
                        # element, so we unwrap it here before proceeding.
                        if isinstance(dist_output, tuple):
                            dist = dist_output[0]
                        else:
                            dist = dist_output
                        entropy_tensor = dist.entropy()
                        if entropy_tensor.ndim > 1:
                            entropy_tensor = entropy_tensor.sum(dim=-1)
                        entropy_tensor = entropy_tensor.detach().to(dtype=torch.float32)
                        policy_entropy_sum += float(entropy_tensor.sum().cpu().item())
                        policy_entropy_count += int(entropy_tensor.numel())

                        try:
                            vol_logits = dist.distribution.distributions[-1].logits
                            vol_entropy_tensor = torch.distributions.Categorical(
                                logits=vol_logits
                            ).entropy()
                            vol_entropy_tensor = vol_entropy_tensor.detach().to(
                                dtype=torch.float32
                            )
                            policy_entropy_volume_sum += float(
                                vol_entropy_tensor.sum().cpu().item()
                            )
                            policy_entropy_volume_count += int(vol_entropy_tensor.numel())
                        except Exception:
                            pass

                    value_logits = self.policy.last_value_logits
                    if value_logits is None:
                        raise RuntimeError(
                            "Policy did not cache value logits during training forward pass"
                        )

                    value_logits_fp32 = value_logits.to(dtype=torch.float32)
                    with torch.no_grad():
                        target_returns = rollout_data.returns.to(dtype=torch.float32)

                        if self._value_clip_limit_unscaled is not None:
                            target_returns = torch.clamp(
                                target_returns,
                                min=-self._value_clip_limit_unscaled,
                                max=self._value_clip_limit_unscaled,
                            )

                        target_returns_scaled = target_returns * self.value_target_scale

                        if self._value_clip_limit_scaled is not None:
                            target_returns_scaled = torch.clamp(
                                target_returns_scaled,
                                min=-self._value_clip_limit_scaled,
                                max=self._value_clip_limit_scaled,
                            )

                        delta_z = (self.policy.v_max - self.policy.v_min) / float(
                            self.policy.num_atoms - 1
                        )
                        clamped_targets = target_returns_scaled.clamp(
                            self.policy.v_min, self.policy.v_max
                        )
                        b = (clamped_targets - self.policy.v_min) / (delta_z + 1e-8)
                        lower_bound = b.floor().long().clamp(min=0, max=self.policy.num_atoms - 1)
                        upper_bound = b.ceil().long().clamp(min=0, max=self.policy.num_atoms - 1)

<<<<<<< HEAD
                        same_bounds = lower_bound == upper_bound

=======
>>>>>>> bed47179
                        target_distribution = torch.zeros_like(value_logits_fp32)
                        lower_prob = (upper_bound.to(torch.float32) - b).clamp(min=0.0)
                        upper_prob = (b - lower_bound.to(torch.float32)).clamp(min=0.0)
                        lower_prob = torch.where(
                            same_bounds,
                            torch.ones_like(lower_prob),
                            lower_prob,
                        )
                        upper_prob = torch.where(
                            same_bounds,
                            torch.zeros_like(upper_prob),
                            upper_prob,
                        )
                        target_distribution.scatter_add_(1, lower_bound.view(-1, 1), lower_prob.view(-1, 1))
                        target_distribution.scatter_add_(1, upper_bound.view(-1, 1), upper_prob.view(-1, 1))
<<<<<<< HEAD
                        normaliser = target_distribution.sum(dim=1, keepdim=True).clamp_min(1e-8)
                        target_distribution = target_distribution / normaliser
=======

                        same_bounds = lower_bound == upper_bound
                        if torch.any(same_bounds):
                            same_indices = same_bounds.nonzero(as_tuple=False).squeeze(1)
                            if same_indices.numel() > 0:
                                target_distribution[same_indices] = 0.0
                                target_distribution[same_indices, lower_bound[same_indices]] = 1.0
>>>>>>> bed47179
                        target_return_batches.append(target_returns.reshape(-1, 1).detach())

                    pred_probs_fp32 = torch.softmax(value_logits_fp32, dim=1).clamp(min=1e-8, max=1.0)
                    log_predictions = torch.log(pred_probs_fp32)
                    critic_loss = -(target_distribution * log_predictions).sum(dim=1).mean()

                    with torch.no_grad():

                        mean_values_batch = (pred_probs_fp32 * self.policy.atoms).sum(dim=1, keepdim=True)
                        mean_values_flat = mean_values_batch.view(-1)
                        target_returns_flat = target_returns.view(-1)
                        mse_tensor = F.mse_loss(
                            mean_values_flat / self.value_target_scale,
                            target_returns_flat,
                            reduction="mean",
                        )
                        bucket_value_mse_value += float(mse_tensor.item()) * weight
                        mean_values_unscaled = mean_values_batch / self.value_target_scale

                        if self._value_clip_limit_unscaled is not None:
                            mean_values_unscaled = torch.clamp(
                                mean_values_unscaled,
                                min=-self._value_clip_limit_unscaled,
                                max=self._value_clip_limit_unscaled,
                            )
                        mean_value_batches.append(mean_values_unscaled.detach())

                    predicted_cvar = calculate_cvar(
                        pred_probs_fp32, self.policy.atoms, self.cvar_alpha
                    )
                    cvar_raw = (predicted_cvar / self.value_target_scale).mean()

                    cvar_loss = -cvar_raw
                    cvar_term = self.cvar_weight * cvar_loss
                    if self.cvar_cap is not None:
                        cvar_term = torch.clamp(cvar_term, min=-self.cvar_cap, max=self.cvar_cap)

                    loss = (
                        policy_loss.to(dtype=torch.float32)
                        + self.ent_coef * entropy_loss.to(dtype=torch.float32)
                        + self.vf_coef * critic_loss
                        + cvar_term
                    )

                    loss_weighted = loss * loss.new_tensor(weight)
                    loss_weighted.backward()

                    bucket_policy_loss_value += float(policy_loss.item()) * weight
                    bucket_policy_loss_ppo_value += float(policy_loss_ppo.item()) * weight
                    bucket_policy_loss_bc_value += float(policy_loss_bc.item()) * weight
                    bucket_policy_loss_bc_weighted_value += float(policy_loss_bc_weighted.item()) * weight
                    bucket_critic_loss_value += float(critic_loss.item()) * weight
                    bucket_cvar_raw_value += float(cvar_raw.item()) * weight
                    bucket_cvar_loss_value += float(cvar_loss.item()) * weight
                    bucket_cvar_term_value += float(cvar_term.item()) * weight
                    bucket_total_loss_value += float(loss.item()) * weight
                    bucket_value_logits_fp32 = value_logits_fp32.detach()

                    approx_kl_component = ((torch.exp(log_ratio) - 1) - log_ratio).mean().item()
                    approx_kl_weighted_sum += approx_kl_component * float(sample_count)

                if bucket_sample_count != bucket_target_size:
                    self.logger.record(
                        "warn/microbatch_size_mismatch",
                        float(bucket_sample_count - bucket_target_size),
                    )

                max_grad_norm = (
                    0.5 if self.max_grad_norm is None else float(self.max_grad_norm)
                )
                if max_grad_norm <= 0.0:
                    self.logger.record("warn/max_grad_norm_nonpos", float(max_grad_norm))
                    max_grad_norm = 0.5
                total_grad_norm = torch.nn.utils.clip_grad_norm_(
                    self.policy.parameters(), max_grad_norm
                )
                grad_norm_value = (
                    total_grad_norm.item()
                    if isinstance(total_grad_norm, torch.Tensor)
                    else float(total_grad_norm)
                )
                self.logger.record("train/grad_norm_pre_clip", float(grad_norm_value))
                self.logger.record("train/max_grad_norm_used", float(max_grad_norm))

                post_clip_norm_sq = 0.0
                for param in self.policy.parameters():
                    grad = param.grad
                    if grad is None:
                        continue
                    post_clip_norm_sq += float(grad.detach().to(dtype=torch.float32).pow(2).sum().item())
                post_clip_norm = math.sqrt(post_clip_norm_sq) if post_clip_norm_sq > 0.0 else 0.0
                self.logger.record("train/grad_norm_post_clip", float(post_clip_norm))

                if hasattr(self, "_kl_lr_scale"):
                    scale = float(self._kl_lr_scale)
                    for group in self.policy.optimizer.param_groups:
                        base_lr = float(group.get("_kl_base_lr", group.get("lr", 0.0)))
                        scaled_lr = max(base_lr * scale, self._kl_min_lr)
                        group["lr"] = scaled_lr
                        if "initial_lr" in group:
                            group["initial_lr"] = scaled_lr

                self.policy.optimizer.step()

                if len(self.policy.optimizer.param_groups) > 0:
                    lrs = [float(g["lr"]) for g in self.policy.optimizer.param_groups]
                    last_optimizer_lr = lrs[0]
                    self.logger.record("train/optimizer_lr", last_optimizer_lr)
                    self.logger.record("train/optimizer_lr_min", min(lrs))
                    self.logger.record("train/optimizer_lr_max", max(lrs))

                if self.lr_scheduler is not None:
                    self.lr_scheduler.step()
                    get_last_lr = getattr(self.lr_scheduler, "get_last_lr", None)
                    if callable(get_last_lr):
                        try:
                            scheduler_lrs = get_last_lr()
                        except TypeError:
                            scheduler_lrs = None
                        if scheduler_lrs:
                            last_scheduler_lr = float(scheduler_lrs[0])
                            self.logger.record("train/scheduler_lr", last_scheduler_lr)
                    self._refresh_kl_base_lrs()

                optimizer = getattr(self.policy, "optimizer", None)
                if optimizer is not None:
                    for group in getattr(optimizer, "param_groups", []):
                        if "lr" in group:
                            cur_lr = float(group["lr"])
                            self.logger.record("train/learning_rate", cur_lr)
                            break

                approx_kl = approx_kl_weighted_sum / float(bucket_sample_count)
                approx_kl_latest = approx_kl
                approx_kl_divs.append(approx_kl)
                if (
                    self.target_kl is not None
                    and self.target_kl > 0.0
                    and approx_kl > float(self.target_kl)
                ):
                    approx_kl_exceed_count += 1

                policy_loss_value = bucket_policy_loss_value
                policy_loss_ppo_value = bucket_policy_loss_ppo_value
                policy_loss_bc_value = bucket_policy_loss_bc_value
                policy_loss_bc_weighted_value = bucket_policy_loss_bc_weighted_value
                critic_loss_value = bucket_critic_loss_value
                value_mse_value = bucket_value_mse_value
                cvar_raw_value = bucket_cvar_raw_value
                cvar_loss_value = bucket_cvar_loss_value
                cvar_term_value = bucket_cvar_term_value
                total_loss_value = bucket_total_loss_value

                if bucket_value_logits_fp32 is not None:
                    value_logits_final = bucket_value_logits_fp32

                if (
                    self.target_kl is not None
                    and self.target_kl > 0.0
                    and self.kl_exceed_stop_fraction > 0.0
                    and minibatches_processed > 0
                ):
                    exceed_fraction = float(approx_kl_exceed_count) / float(minibatches_processed)
                    kl_exceed_fraction_latest = exceed_fraction
                    if exceed_fraction >= self.kl_exceed_stop_fraction:
                        kl_early_stop_triggered = True
                        self._handle_kl_divergence(approx_kl_latest)
                        break

            if kl_early_stop_triggered:
                break
        self._n_updates += epochs_completed
        self._update_calls += 1

        avg_policy_entropy = (
            policy_entropy_sum / float(policy_entropy_count)
            if policy_entropy_count > 0
            else self._last_rollout_entropy
        )
        self._maybe_update_entropy_schedule(current_update, avg_policy_entropy)
        self.logger.record("train/policy_entropy", float(avg_policy_entropy))

        if policy_entropy_volume_count > 0:
            avg_policy_entropy_volume = (
                policy_entropy_volume_sum / float(policy_entropy_volume_count)
            )
            self.logger.record(
                "train/policy_entropy_volume", float(avg_policy_entropy_volume)
            )

        if value_logits_final is None:
            cached_logits = getattr(self.policy, "last_value_logits", None)
            if cached_logits is not None:
                value_logits_final = cached_logits.detach().to(dtype=torch.float32)

        if value_logits_final is None:
            raise RuntimeError("No value logits captured during training loop")
        if len(target_return_batches) == 0 or len(mean_value_batches) == 0:
            rollout_returns = torch.as_tensor(
                self.rollout_buffer.returns, device=self.device, dtype=torch.float32
            )
            with torch.no_grad():
                pred_probs = torch.softmax(value_logits_final, dim=1)
                y_pred_tensor = (
                    (pred_probs * self.policy.atoms).sum(dim=1, keepdim=True)
                    / self.value_target_scale
                )
                if self._value_clip_limit_unscaled is not None:
                    y_pred_tensor = torch.clamp(
                        y_pred_tensor,
                        min=-self._value_clip_limit_unscaled,
                        max=self._value_clip_limit_unscaled,
                    )

            y_true_tensor = rollout_returns.reshape(-1, 1)

        else:
            y_true_tensor = torch.cat([t.reshape(-1, 1) for t in target_return_batches], dim=0)
            y_pred_tensor = torch.cat([t.reshape(-1, 1) for t in mean_value_batches], dim=0)

        if y_true_tensor.numel() == 0 or y_pred_tensor.numel() == 0:
            explained_var = 0.0
        else:
            if y_true_tensor.shape != y_pred_tensor.shape:
                min_elems = min(y_true_tensor.shape[0], y_pred_tensor.shape[0])
                y_true_tensor = y_true_tensor[:min_elems]
                y_pred_tensor = y_pred_tensor[:min_elems]

            y_true_np = y_true_tensor.flatten().detach().cpu().numpy()
            y_pred_np = y_pred_tensor.flatten().detach().cpu().numpy()
            explained_var = np.nan_to_num(safe_explained_variance(y_true_np, y_pred_np))

            with torch.no_grad():
                value_mse_value = float(
                    F.mse_loss(
                        y_pred_tensor.flatten().to(dtype=torch.float32),
                        y_true_tensor.flatten().to(dtype=torch.float32),
                        reduction="mean",
                    ).item()
                )

        bc_ratio = abs(policy_loss_bc_weighted_value) / (abs(policy_loss_ppo_value) + 1e-8)

        self.logger.record("train/policy_loss", policy_loss_value)
        self.logger.record("train/policy_loss_ppo", policy_loss_ppo_value)
        self.logger.record("train/policy_loss_bc", policy_loss_bc_value)
        self.logger.record("train/policy_loss_bc_weighted", policy_loss_bc_weighted_value)
        if kl_penalty_component_count > 0:
            avg_kl_penalty_component = kl_penalty_component_total / float(kl_penalty_component_count)
        else:
            avg_kl_penalty_component = 0.0
        self.logger.record("train/policy_loss_kl_penalty", avg_kl_penalty_component)
        self.logger.record("train/policy_bc_vs_ppo_ratio", bc_ratio)
        self.logger.record("train/value_ce_loss", critic_loss_value)
        self.logger.record("train/cvar_raw", cvar_raw_value)
        self.logger.record("train/cvar_loss", cvar_loss_value)
        self.logger.record("train/cvar_term", cvar_term_value)
        if self.cvar_cap is not None:
            self.logger.record("train/cvar_cap", self.cvar_cap)
        self.logger.record("train/value_mse", value_mse_value)

        self.logger.record("train/entropy_loss", -avg_policy_entropy)
        self.logger.record("train/policy_entropy_slope", self._last_entropy_slope)
        self.logger.record("train/entropy_plateau", float(self._entropy_plateau))
        decay_start = self._entropy_decay_start_update if self._entropy_decay_start_update is not None else -1
        self.logger.record("train/entropy_decay_start_update", float(decay_start))

        self.logger.record("train/ent_coef", float(self.ent_coef))
        self.logger.record("train/ent_coef_initial", float(self.ent_coef_initial))
        self.logger.record("train/ent_coef_final", float(self.ent_coef_final))

        approx_kl_exceed_frac = (
            float(approx_kl_exceed_count) / float(minibatches_processed)
            if minibatches_processed > 0
            else 0.0
        )
        if len(approx_kl_divs) > 0:
            approx_kl_array = np.asarray(approx_kl_divs, dtype=np.float64)
            approx_kl_mean = float(np.mean(approx_kl_array))
            self.logger.record("train/approx_kl", approx_kl_mean)
            self.logger.record("train/approx_kl_median", float(np.median(approx_kl_array)))
            self.logger.record("train/approx_kl_p90", float(np.quantile(approx_kl_array, 0.9)))
            self.logger.record("train/approx_kl_max", float(np.max(approx_kl_array)))
            if self.target_kl is not None and self.target_kl > 0.0:
                self._adjust_kl_penalty(approx_kl_mean)
        if self.target_kl is not None and self.target_kl > 0.0:
            self.logger.record("train/kl_exceed_frac", approx_kl_exceed_frac)
            self.logger.record("train/kl_exceed_stop_fraction", float(self.kl_exceed_stop_fraction))
            if kl_early_stop_triggered:
                self.logger.record("train/kl_exceed_frac_at_stop", float(kl_exceed_fraction_latest))
        if last_optimizer_lr is not None:
            self.logger.record("train/optimizer_lr", last_optimizer_lr)
        if last_scheduler_lr is not None:
            self.logger.record("train/scheduler_lr", last_scheduler_lr)
        self.logger.record("train/loss", total_loss_value)
        self.logger.record("train/explained_variance", explained_var)
        clip_range_for_log = float(self.clip_range(self._current_progress_remaining))
        self.logger.record("train/clip_range", clip_range_for_log)
        if ratio_count > 0:
            ratio_mean = ratio_sum / float(ratio_count)
            ratio_var = max(ratio_sq_sum / float(ratio_count) - ratio_mean**2, 0.0)
            ratio_std = math.sqrt(ratio_var)
            self.logger.record("train/ratio_mean", float(ratio_mean))
            self.logger.record("train/ratio_std", float(ratio_std))
        if log_prob_count > 0:
            self.logger.record("train/log_prob_mean", float(log_prob_sum / float(log_prob_count)))
        if adv_batch_count > 0:
            self.logger.record("train/adv_mean", adv_mean_accum / adv_batch_count)
            self.logger.record("train/adv_std", adv_std_accum / adv_batch_count)
        if adv_z_values:
            adv_z_tensor = torch.cat(adv_z_values)
            if adv_z_tensor.numel() > 0:
                adv_z_tensor = adv_z_tensor.to(dtype=torch.float32)
                quantiles = torch.quantile(
                    adv_z_tensor,
                    torch.tensor([0.1, 0.5, 0.9], dtype=adv_z_tensor.dtype, device=adv_z_tensor.device),
                )
                self.logger.record("train/adv_z_p10", float(quantiles[0].item()))
                self.logger.record("train/adv_z_p50", float(quantiles[1].item()))
                self.logger.record("train/adv_z_p90", float(quantiles[2].item()))
        self.logger.record("train/n_epochs_effective", float(effective_n_epochs))
        self.logger.record("train/n_epochs_completed", float(epochs_completed))
        self.logger.record("train/n_minibatches_done", float(minibatches_processed))
        self.logger.record("train/kl_early_stop", int(kl_early_stop_triggered))
        if clip_fraction_denom > 0:
            self.logger.record(
                "train/clip_fraction",
                float(clip_fraction_numer) / float(clip_fraction_denom),
            )
        if self.target_kl is not None and self.target_kl > 0.0:
            self.logger.record("train/target_kl", float(self.target_kl))
            self.logger.record("train/kl_lr_scale", float(self._kl_lr_scale))
            self.logger.record("train/kl_epoch_factor", float(self._kl_epoch_factor))
            self.logger.record("train/kl_penalty_beta", float(self._kl_penalty_beta))

        if y_true_tensor.numel() > 0 and y_pred_tensor.numel() > 0:
            y_true_np = y_true_tensor.flatten().detach().cpu().numpy().astype(np.float64)
            y_pred_np = y_pred_tensor.flatten().detach().cpu().numpy().astype(np.float64)
            self.logger.record("train/value_pred_mean", float(np.mean(y_pred_np)))
            self.logger.record("train/value_pred_std", float(np.std(y_pred_np)))
            self.logger.record("train/target_return_mean", float(np.mean(y_true_np)))
            self.logger.record("train/target_return_std", float(np.std(y_true_np)))
            diff_np = y_pred_np - y_true_np
            self.logger.record("train/value_mae", float(np.mean(np.abs(diff_np))))
            self.logger.record(
                "train/value_rmse", float(math.sqrt(np.mean(np.square(diff_np))))
            )

    def learn(
        self,
        total_timesteps: int,
        callback: Optional[Union[BaseCallback, Sequence[BaseCallback]]] = None,
        log_interval: int = 1,
        eval_env: Optional[GymEnv] = None,
        eval_freq: int = -1,
        n_eval_episodes: int = 5,
        tb_log_name: str = "run",
        reset_num_timesteps: bool = True,
        progress_bar: bool = False,
    ) -> "DistributionalPPO":
        callbacks: list[BaseCallback] = []

        if callback is not None:
            if isinstance(callback, BaseCallback):
                callbacks.append(callback)
            else:
                callbacks.extend(callback)

        callback_for_super: Optional[BaseCallback]
        if eval_env is not None:
            eval_callback = EvalCallback(
                eval_env,
                eval_freq=eval_freq,
                n_eval_episodes=n_eval_episodes,
                warn=True,
            )
            callbacks.append(eval_callback)
            callback_for_super = (
                callbacks[0]
                if len(callbacks) == 1
                else CallbackList(callbacks)
            )
        else:
            if not callbacks:
                callback_for_super = None
            elif len(callbacks) == 1:
                callback_for_super = callbacks[0]
            else:
                callback_for_super = CallbackList(callbacks)

        return super().learn(
            total_timesteps=total_timesteps,
            callback=callback_for_super,
            log_interval=log_interval,
            tb_log_name=tb_log_name,
            reset_num_timesteps=reset_num_timesteps,
            progress_bar=progress_bar,
        )<|MERGE_RESOLUTION|>--- conflicted
+++ resolved
@@ -1104,11 +1104,10 @@
                         lower_bound = b.floor().long().clamp(min=0, max=self.policy.num_atoms - 1)
                         upper_bound = b.ceil().long().clamp(min=0, max=self.policy.num_atoms - 1)
 
-<<<<<<< HEAD
+
                         same_bounds = lower_bound == upper_bound
 
-=======
->>>>>>> bed47179
+
                         target_distribution = torch.zeros_like(value_logits_fp32)
                         lower_prob = (upper_bound.to(torch.float32) - b).clamp(min=0.0)
                         upper_prob = (b - lower_bound.to(torch.float32)).clamp(min=0.0)
@@ -1124,10 +1123,10 @@
                         )
                         target_distribution.scatter_add_(1, lower_bound.view(-1, 1), lower_prob.view(-1, 1))
                         target_distribution.scatter_add_(1, upper_bound.view(-1, 1), upper_prob.view(-1, 1))
-<<<<<<< HEAD
+
                         normaliser = target_distribution.sum(dim=1, keepdim=True).clamp_min(1e-8)
                         target_distribution = target_distribution / normaliser
-=======
+
 
                         same_bounds = lower_bound == upper_bound
                         if torch.any(same_bounds):
@@ -1135,7 +1134,7 @@
                             if same_indices.numel() > 0:
                                 target_distribution[same_indices] = 0.0
                                 target_distribution[same_indices, lower_bound[same_indices]] = 1.0
->>>>>>> bed47179
+
                         target_return_batches.append(target_returns.reshape(-1, 1).detach())
 
                     pred_probs_fp32 = torch.softmax(value_logits_fp32, dim=1).clamp(min=1e-8, max=1.0)
