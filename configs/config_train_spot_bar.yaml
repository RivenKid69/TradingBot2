mode: train
run_id: spot-bar-demo
logs_dir: logs
artifacts_dir: artifacts
market: spot
symbols:
  - BTCUSDT

data:
  symbols:
    - BTCUSDT
  timeframe: "1m"
  train_start_ts: 1672531200
  train_end_ts: 1698796799
  val_start_ts: 1698796800
  val_end_ts: 1704067199

execution:
  enabled: true
  mode: bar

no_trade:
  enabled: false
  cooldown_bars: 0
  block_when_low_liquidity: false

liquidity:
  adv_min_share: 0.0

fees:
  path: "data/fees/fees_by_symbol.json"
  taker_bps: 10.0
  half_spread_bps: 5.0
  impact_coeff: 0.0

reward:
  clip:
    adaptive: true
    atr_window: 14
    hard_cap_pct: 2.0
    multiplier: 4.0

risk:
  enabled: false
  cvar:
    use_constraint: false
    alpha: 0.05
    limit_pct: -0.02
    lambda_lr: 0.01
    use_penalty: true
    penalty_cap: 0.7
    weight: 0.15
    cap: 0.5
    winsor_pct: 0.1
    ema_beta: 0.9

model:
  algo: "ppo"
  params:
    turnover_penalty_coef: 0.0005
    reward_return_clip: 10.0
    turnover_norm_cap: 1.0
    reward_cap: 10.0
    value_scale_update_enabled: false
<<<<<<< HEAD
    clip_range_vf: 0.75
    normalize_returns: false
=======
    clip_range_vf: 0.7
>>>>>>> 7edf58cf
    gae_lambda: 0.95
    value_scale_controller:
      enabled: false
      mode: "shadow"
      replay_path: "artifacts/popart_holdout.npz"
      replay_seed: 17
      replay_batch_size: 4096
      ema_beta: 0.99
      min_samples: 4096
      warmup_updates: 4
      max_rel_step: 0.04
      ev_floor: 0.3
      ret_std_band: [0.01, 2.0]
      gate_patience: 2
    reward_clip:
      adaptive: true
      atr_window: 14
      hard_cap_pct: 2.0
      multiplier: 4.0

algo:
  actions:
    long_only: true
  action_wrapper:
    fixed_type: MARKET
    lock_price_offset: true
    fixed_price_offset_ticks: 0
    lock_ttl: true
    fixed_ttl_steps: 0
    bins_vol: 4
    max_asset_weight: 1.0

components:
  market_data:
    target: impl_offline_data:OfflineCSVBarSource
    params:
      paths:
        - "data/train/*.csv"
      timeframe: "1m"
  executor:
    target: impl_sim_executor:SimExecutor
    params:
      symbol: "BTCUSDT"
  feature_pipe:
    target: feature_pipe:FeaturePipe
    params: {}
  policy:
    target: strategies.momentum:MomentumStrategy
    params: {}
  risk_guards:
    target: impl_risk_basic:RiskBasicImpl
    params: {}
  backtest_engine:
    target: service_backtest:ServiceBacktest
    params: {}<|MERGE_RESOLUTION|>--- conflicted
+++ resolved
@@ -62,12 +62,12 @@
     turnover_norm_cap: 1.0
     reward_cap: 10.0
     value_scale_update_enabled: false
-<<<<<<< HEAD
+
     clip_range_vf: 0.75
     normalize_returns: false
-=======
+
     clip_range_vf: 0.7
->>>>>>> 7edf58cf
+
     gae_lambda: 0.95
     value_scale_controller:
       enabled: false
