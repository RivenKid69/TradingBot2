mode: train
run_id: spot-bar-demo
logs_dir: logs
artifacts_dir: artifacts
market: spot
symbols:
  - BTCUSDT

data:
  symbols:
    - BTCUSDT
  timeframe: "1m"
  train_start_ts: 1672531200
  train_end_ts: 1698796799
  val_start_ts: 1698796800
  val_end_ts: 1704067199

execution:
  mode: bar
  enabled: true
  spot_only: true
  fill_policy: next_open_market   # close_t → open_{t+1}

fees:
<<<<<<< HEAD
  path: "data/fees/fees_by_symbol.json"
=======
>>>>>>> e4700be2
  taker_bps: 10.0
  half_spread_bps: 5.0
  impact_coeff: 0.0

model:
  algo: "ppo"
  params: {}

components:
  market_data:
    target: impl_offline_data:OfflineCSVBarSource
    params:
      paths:
        - "data/train/*.csv"
      timeframe: "1m"
  executor:
    target: impl_sim_executor:SimExecutor
    params:
      symbol: "BTCUSDT"
  feature_pipe:
    target: feature_pipe:FeaturePipe
    params: {}
  policy:
    target: strategies.momentum:MomentumStrategy
    params: {}
  risk_guards:
    target: impl_risk_basic:RiskBasicImpl
    params: {}
  backtest_engine:
    target: service_backtest:ServiceBacktest
    params: {}<|MERGE_RESOLUTION|>--- conflicted
+++ resolved
@@ -22,10 +22,10 @@
   fill_policy: next_open_market   # close_t → open_{t+1}
 
 fees:
-<<<<<<< HEAD
+
   path: "data/fees/fees_by_symbol.json"
-=======
->>>>>>> e4700be2
+
+
   taker_bps: 10.0
   half_spread_bps: 5.0
   impact_coeff: 0.0
