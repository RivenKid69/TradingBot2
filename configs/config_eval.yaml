mode: eval
run_id: eval-run
logs_dir: logs
artifacts_dir: artifacts
seasonality_log_level: INFO
execution_profile: MKT_OPEN_NEXT_H1
execution_params:
  slippage_bps: 0.0
  limit_offset_bps: 0.0  # e.g. 25 for 0.25% offset when using LIMIT_MID_BPS
  ttl_steps: 0           # e.g. 5 to cancel after 5 simulation steps
  tif: GTC               # e.g. IOC or FOK
execution:
  mode: bar
  enabled: true
  spot_only: true
  fill_policy: next_open_market   # close_t → open_{t+1}
  entry_mode: default         # Entry mode for fills; ``default`` preserves legacy behaviour.
  clip_to_bar:                # Controls clipping of simulated prices to the bar range.
    enabled: true             # true keeps prices within [low, high] of the current bar.
    strict_open_fill: false   # true forces clipped open-price fills; false keeps legacy behaviour.
execution_config:
  notional_threshold: 10000.0
  large_order_algo: TWAP
  pov:
    participation: 0.10
    child_interval_s: 60
    min_child_notional: 20.0

fees:
<<<<<<< HEAD
  path: "data/fees/fees_by_symbol.json"
=======
>>>>>>> e4700be2
  taker_bps: 10.0
  half_spread_bps: 5.0
  impact_coeff: 0.0

# Optional path to 168 hourly liquidity multipliers (indexed by UTC hour-of-week;
# values clamped to [0.1, 10.0])
liquidity_seasonality_path: "data/latency/liquidity_latency_seasonality.json"
# Optional SHA256 hash of the above liquidity multipliers for integrity checking
liquidity_seasonality_hash: null
# Optional path to 168 hourly liquidity overrides multiplied with the above multipliers
liquidity_seasonality_override_path: null
# Optional path to 168 hourly latency multipliers (indexed by UTC hour-of-week;
# values clamped to [0.1, 10.0])
latency_seasonality_path: "data/latency/liquidity_latency_seasonality.json"
# Set false to ignore liquidity and latency multipliers
use_seasonality: true
input:
  trades_path: "data/trades.csv"

latency:
  use_seasonality: true          # Enable hourly latency multipliers
  latency_seasonality_path: null # Optional override; defaults to global latency_seasonality_path
  refresh_period_days: 30        # Refresh cadence for latency multipliers (days)
  seasonality_default: 1.0       # Fallback multiplier when seasonality data is unavailable
  base_ms: 250
  jitter_ms: 50
  spike_p: 0.01
  spike_mult: 5.0
  timeout_ms: 2500
  retries: 1
  seed: 0  # RNG seed; seasonality multipliers do not affect RNG state
risk:
  enabled: true
  max_abs_position_qty: 0.0
  max_abs_position_notional: 0.0
  max_order_notional: 0.0
  max_orders_per_min: 60
  max_orders_window_s: 60
  daily_loss_limit: 0.0
  pause_seconds_on_violation: 300
  daily_reset_utc_hour: 0
  max_entries_per_day: null
  # Aggregate exposure controls (optional; null/0 disables)
  max_total_notional: null        # Hard cap on total net notional across instruments
  max_total_exposure_pct: null    # Hard cap on exposure as a fraction of equity
  exposure_buffer_frac: 0.0       # Fractional buffer applied before tripping the caps
components:
  market_data:
    target: impl_offline_data:OfflineCSVBarSource
    params:
      paths: ["data/eval.csv"]
      timeframe: "1m"
  executor:
    target: impl_sim_executor:SimExecutor
    params:
      symbol: "BTCUSDT"
  feature_pipe:
    target: feature_pipe:FeaturePipe
    params: {}
  policy:
    target: strategies.momentum:MomentumStrategy
    params: {}
  risk_guards:
    target: impl_risk_basic:RiskBasicImpl
    params: {}
  backtest_engine:
    target: service_backtest:ServiceBacktest
    params: {}<|MERGE_RESOLUTION|>--- conflicted
+++ resolved
@@ -27,10 +27,10 @@
     min_child_notional: 20.0
 
 fees:
-<<<<<<< HEAD
+
   path: "data/fees/fees_by_symbol.json"
-=======
->>>>>>> e4700be2
+
+
   taker_bps: 10.0
   half_spread_bps: 5.0
   impact_coeff: 0.0
